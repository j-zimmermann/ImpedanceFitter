#    The ImpedanceFitter is a package to fit impedance spectra to
#    equivalent-circuit models using open-source software.
#
#    Copyright (C) 2018, 2019 Leonard Thiele, leonard.thiele[AT]uni-rostock.de
#    Copyright (C) 2018, 2019, 2020 Julius Zimmermann,
#                                   julius.zimmermann[AT]uni-rostock.de
#
#    This program is free software: you can redistribute it and/or modify
#    it under the terms of the GNU General Public License as published by
#    the Free Software Foundation, either version 3 of the License, or
#    (at your option) any later version.
#
#    This program is distributed in the hope that it will be useful,
#    but WITHOUT ANY WARRANTY; without even the implied warranty of
#    MERCHANTABILITY or FITNESS FOR A PARTICULAR PURPOSE.  See the
#    GNU General Public License for more details.
#
#    You should have received a copy of the GNU General Public License
#    along with this program.  If not, see <https://www.gnu.org/licenses/>.

import logging

import corner
import matplotlib.pyplot as plt
import numpy as np
from scipy.constants import epsilon_0 as e0

from .utils import (
    _return_resistance_capacitance,
    get_labels,
    return_diel_properties,
    return_dielectric_modulus,
)

logger = logging.getLogger(__name__)


def plot_complex_permittivity(
    omega,
    Z,
    c0,
    Z_comp=None,
    title="",
    show=True,
    save=False,
    logscale="permittivity",
    labels=None,
    append=False,
):
    """
    Parameters
    ----------
    omega: :class:`numpy.ndarray`, double
        frequency array
    Z: :class:`numpy.ndarray`, complex
        impedance array
    c0: double
        unit capacitance of device
    Z_comp: :class:`numpy.ndarray`, complex, optional
        complex-valued impedance array.
        Might be used to compare the properties of two data sets.
    title: str, optional
        title of plot. Default is an empty string.
    show: bool, optional
        show figure (default is True)
    save: bool, optional
        save figure to pdf (default is False). Name of figure starts with `title`
        and ends with `_dielectric_properties.pdf`.
    logscale: str, optional
        Decide what you want to plot using log scale.
        Possible are `permittivity`, `loss` and `both`
    labels: list, optional
        Give custom labels. Needs to be a list of length 2.
    append: bool, optional
        Decide if you want to show plot or add line to existing plot.
    """
    eps_r, cond_fit = return_diel_properties(omega, Z, c0)
    if labels is None:
        labels = [r"$Z_1$", r"$Z_2$"]
<<<<<<< HEAD
    if not len(labels) == 2:
        raise ValueError("You need to provide lables as a list containing 2 strings!")
=======
    assert len(labels) == 2, (
        "You need to provide lables as a list containing 2 strings!"
    )
>>>>>>> 5f492ea7
    if Z_comp is not None:
        eps_r2, cond_fit2 = return_diel_properties(omega, Z_comp, c0)
    plt.figure()
    plt.suptitle("complex permittivity", y=1.05)
    plt.subplot(211)
    plt.title("Relative permittivity")
    plt.ylabel("Relative permittivity")
    plt.xlabel("Frequency / Hz")
    if logscale == "permittivity" or logscale == "both":
        plt.yscale("log")
    plt.xscale("log")
    plt.plot(omega / (2.0 * np.pi), eps_r, label=labels[0])
    if Z_comp is not None:
        plt.plot(omega / (2.0 * np.pi), eps_r2, label=labels[1])
        plt.legend()

    plt.subplot(212)
    plt.title("Dielectric loss")
    plt.ylabel("Dielectric loss")
    plt.xlabel("Frequency / Hz")
    if logscale == "loss" or logscale == "both":
        plt.yscale("log")
    plt.xscale("log")
    plt.plot(omega / (2.0 * np.pi), cond_fit / (e0 * omega), label=labels[0])
    if Z_comp is not None:
        plt.plot(omega / (2.0 * np.pi), cond_fit2 / (e0 * omega), label=labels[1])
        plt.legend()
    plt.tight_layout()
    if append:
        return
    if save:
        plt.savefig(str(title).replace(" ", "_") + "_complex_permittivity.pdf")
    if show:
        plt.show()
    else:
        plt.close()


def plot_dielectric_modulus(
    omega,
    Z,
    c0,
    Z_comp=None,
    title="",
    show=True,
    save=False,
    logscale=None,
    labels=None,
    append=False,
):
    """
    Parameters
    ----------
    omega: :class:`numpy.ndarray`, double
        frequency array
    Z: :class:`numpy.ndarray`, complex
        impedance array
    c0: double
        unit capacitance of device
    Z_comp: :class:`numpy.ndarray`, complex, optional
        complex-valued impedance array.
        Might be used to compare the properties of two data sets.
    title: str, optional
        title of plot. Default is an empty string.
    show: bool, optional
        show figure (default is True)
    save: bool, optional
        save figure to pdf (default is False). Name of figure starts with `title`
        and ends with `_dielectric_properties.pdf`.
    logscale: str, optional
        Decide what you want to plot using log scale.
        Possible are `ReM`, `ImM` and `both`
    labels: list, optional
        Give custom labels. Needs to be a list of length 2.
    append: bool, optional
        Whether to leave figure active for later plotting
    """
    ReM, ImM = return_dielectric_modulus(omega, Z, c0)
    if labels is None:
        labels = [r"$Z_1$", r"$Z_2$"]
<<<<<<< HEAD
    if not len(labels) == 2:
        raise ValueError("You need to provide lables as a list containing 2 strings!")
=======
    assert len(labels) == 2, (
        "You need to provide lables as a list containing 2 strings!"
    )
>>>>>>> 5f492ea7
    if Z_comp is not None:
        ReM2, ImM2 = return_dielectric_modulus(omega, Z_comp, c0)
    plt.figure()
    plt.suptitle("Real part", y=1.05)
    plt.subplot(211)
    plt.ylabel("Re M")
    plt.xlabel("Frequency / Hz")
    if logscale == "ReM" or logscale == "both":
        plt.yscale("log")
    plt.xscale("log")
    plt.plot(omega / (2.0 * np.pi), ReM, label=labels[0])
    if Z_comp is not None:
        plt.plot(omega / (2.0 * np.pi), ReM2, label=labels[1])
        plt.legend()

    plt.subplot(212)
    plt.title("Imaginary part")
    plt.ylabel("Im M")
    plt.xlabel("Frequency / Hz")
    if logscale == "ImM" or logscale == "both":
        plt.yscale("log")
    plt.xscale("log")
    plt.plot(omega / (2.0 * np.pi), ImM, label=labels[0])
    if Z_comp is not None:
        plt.plot(omega / (2.0 * np.pi), ImM2, label=labels[1])
        plt.legend()
    plt.tight_layout()
    if append:
        return
    if save:
        plt.savefig(str(title).replace(" ", "_") + "_dielectric_modulus.pdf")
    if show:
        plt.show()
    else:
        plt.close()


# ruff: noqa: C901
def plot_dielectric_properties(
    omega,
    Z,
    c0,
    Z_comp=None,
    title="",
    show=True,
    save=False,
    logscale="permittivity",
    labels=None,
    append=False,
    markers=[None, None],
    legend=True,
    limits=None,
    **plotkwargs,
):
    """
    Parameters
    ----------
    omega: :class:`numpy.ndarray`, double
        frequency array
    Z: :class:`numpy.ndarray`, complex
        impedance array
    c0: double
        unit capacitance of device
    Z_comp: :class:`numpy.ndarray`, complex, optional
        complex-valued impedance array.
        Might be used to compare the properties of two data sets.
    title: str, optional
        title of plot. Default is an empty string.
    show: bool, optional
        show figure (default is True)
    save: bool, optional
        save figure to pdf (default is False). Name of figure starts with `title`
        and ends with `_dielectric_properties.pdf`.
    logscale: str, optional
        Decide what you want to plot using log scale.
        Possible are `permittivity`, `conductivity` and `both`
    labels: list, optional
        Give custom labels. Needs to be a list of length 2.
    append: bool, optional
        Decide if you want to show plot or add line to existing plot.
    legend: bool, optional
        Switch legend on/off
    markers: list
        Two entries to choose custom markers for each property
    plotkwargs: kwargs
        further keyword arguments passed to matplotlib
    limits: list, optional
        pass lower and upper limit for y-axis
    """
    eps_r, cond_fit = return_diel_properties(omega, Z, c0)

    axes = []
    plt.figure("dielectricproperties")
    axes = plt.gcf().axes

    if len(axes) < 2:
        plt.suptitle(title, y=1.05)
        plt.subplot(211)
    else:
        plt.sca(axes[0])

    if labels is None:
        labels = [r"$Z_1$", r"$Z_2$"]
<<<<<<< HEAD
    if not len(labels) == 2:
        raise ValueError("You need to provide lables as a list containing 2 strings!")
=======
    assert len(labels) == 2, (
        "You need to provide lables as a list containing 2 strings!"
    )
>>>>>>> 5f492ea7
    if Z_comp is not None:
        eps_r2, cond_fit2 = return_diel_properties(omega, Z_comp, c0)
    plt.title("Relative permittivity")
    plt.ylabel("Relative permittivity")
    plt.xlabel("Frequency / Hz")
    if limits:
        plt.ylim(limits[0])
    if logscale == "permittivity" or logscale == "both":
        plt.yscale("log")
    plt.xscale("log")
    plt.plot(
        omega / (2.0 * np.pi), eps_r, label=labels[0], marker=markers[0], **plotkwargs
    )
    if Z_comp is not None:
        plt.plot(
            omega / (2.0 * np.pi),
            eps_r2,
            linestyle="--",
            label=labels[1],
            marker=markers[1],
            **plotkwargs,
        )
    if legend:
        plt.legend()

    if len(axes) < 2:
        plt.subplot(212)
    else:
        plt.sca(axes[1])

    plt.title("Conductivity")
    plt.ylabel(r"Conductivity / S$\cdot$m$^{-1}$")
    if limits:
        plt.ylim(limits[1])
    plt.xlabel("Frequency / Hz")
    if logscale == "conductivity" or logscale == "both":
        plt.yscale("log")
    plt.xscale("log")
    plt.plot(
        omega / (2.0 * np.pi),
        cond_fit,
        label=labels[0],
        marker=markers[0],
        **plotkwargs,
    )
    if Z_comp is not None:
        plt.plot(
            omega / (2.0 * np.pi),
            cond_fit2,
            linestyle="--",
            label=labels[1],
            marker=markers[1],
            **plotkwargs,
        )
    if legend:
        plt.legend()
    plt.tight_layout()
    if append:
        return
    if save:
        plt.savefig(str(title).replace(" ", "_") + "_dielectric_properties.pdf")
    if show:
        plt.show()
    else:
        plt.close()


# ruff: noqa: C901
def plot_comparison_dielectric_properties(
    omega,
    Z,
    c0,
    Z_comp,
    title="",
    show=True,
    save=False,
    residual="relative",
    label=None,
    append=False,
    marker=None,
    legend=True,
    limits=None,
    **plotkwargs,
):
    """
    Parameters
    ----------
    omega: :class:`numpy.ndarray`, double
        frequency array
    Z: :class:`numpy.ndarray`, complex
        impedance array
    c0: double
        unit capacitance of device
    Z_comp: :class:`numpy.ndarray`, complex
        complex-valued impedance array to compare the properties of two data sets.
    title: str, optional
        title of plot. Default is an empty string.
    show: bool, optional
        show figure (default is True)
    save: bool, optional
        save figure to pdf (default is False). Name of figure starts with `title`
        and ends with `_dielectric_properties.pdf`.
    logscale: str, optional
        Decide what you want to plot using log scale.
        Possible are `permittivity`, `conductivity` and `both`
    label: str, optional
        Give custom label. Needs to be a str.
    append: bool, optional
        Decide if you want to show plot or add line to existing plot.
    legend: bool, optional
        Switch legend on/off
    limits: list, optional
        pass lower and upper limit for y-axis
    plotkwargs: kwargs
        further keyword arguments passed to matplotlib
    residual: str
        Plot relative difference w.r.t. conductivity and
        permittivity if `relative`.
        Plot relative difference w.r.t. absolute value if `absolute`.
    marker: list, optional
        Two entries for marker for conductivity and permittivity curve
    """
    eps_r, cond_fit = return_diel_properties(omega, Z, c0)
    eps_r2, cond_fit2 = return_diel_properties(omega, Z_comp, c0)

    if residual == "relative":
        diff_eps = 100.0 * np.abs((eps_r - eps_r2) / eps_r2)
        diff_sigma = 100.0 * np.abs((cond_fit - cond_fit2) / cond_fit2)
        ylabel = "Relative difference / %"
    elif residual == "absolute":
        diff_eps = eps_r - eps_r2
        diff_sigma = cond_fit - cond_fit2
        ylabel = r"Absolute Difference"
    else:
        raise RuntimeError(
            f"residual must be either `relative` or `absolute` but not {residual}"
        )

    axes = []
    plt.figure("comparisondielectricproperties")
    axes = plt.gcf().axes

    if len(axes) < 2:
        plt.suptitle(title, y=1.05)
        plt.subplot(211)
    else:
        plt.sca(axes[0])

    plt.title("Relative permittivity")
    plt.ylabel(ylabel)
    plt.xlabel("Frequency / Hz")
    if limits:
        plt.ylim(limits[0])
    plt.xscale("log")
    plt.plot(omega / (2.0 * np.pi), diff_eps, label=label, marker=marker, **plotkwargs)
    if legend:
        plt.legend()

    if len(axes) < 2:
        plt.subplot(212)
    else:
        plt.sca(axes[1])

    plt.title("Conductivity")
    if residual == "absolute":
        ylabel += r" / S$\cdot$m$^{-1}$"
    plt.ylabel(ylabel)
    if limits:
        plt.ylim(limits[1])
    plt.xlabel("Frequency / Hz")
    plt.xscale("log")
    plt.plot(
        omega / (2.0 * np.pi), diff_sigma, label=label, marker=marker, **plotkwargs
    )
    if legend:
        plt.legend()
    plt.tight_layout()
    if append:
        return
    if save:
        plt.savefig(
            str(title).replace(" ", "_")
            + f"_comparison_{residual}_dielectric_properties.pdf"
        )
    if show:
        plt.show()
    else:
        plt.close()


def plot_cole_cole(
    omega,
    Z,
    c0,
    Z_comp=None,
    append=False,
    legend=True,
    markers=[None, None],
    title="",
    show=True,
    save=False,
    labels=None,
    limits=None,
):
    """
    Parameters
    ----------
    omega: :class:`numpy.ndarray`, double
        frequency array
    Z: :class:`numpy.ndarray`, complex
        impedance array
    c0: double
        unit capacitance of device
    Z_comp: :class:`numpy.ndarray`, complex, optional
        complex-valued impedance array.
        Might be used to compare the properties of two data sets.
    title: str, optional
        title of plot. Default is an empty string.
    show: bool, optional
        show figure (default is True)
    save: bool, optional
        save figure to pdf (default is False). Name of figure starts with `title`
        and ends with `_dielectric_properties.pdf`.
    logscale: str, optional
        Decide what you want to plot using log scale.
        Possible are `permittivity`, `conductivity` and `both`
    labels: list, optional
        Give custom labels. Needs to be a list of length 2.
    limits: list, optional
        pass lower and upper limit for y-axis
    append: bool, optional
        Decide if you want to show plot or add line to existing plot.
    markers: list
        Three entries to choose custom markers for each impedance curve
    legend: str, optional
        Choose if a legend should be shown. Recommended to switch to False
        when using large datasets.

    """
    axes = []
    plt.figure("colecoleplot")
    axes = plt.gcf().axes
    if len(axes) == 1:
        plt.sca(axes[0])

    eps_r, cond_fit = return_diel_properties(omega, Z, c0)
    epsc_fit = eps_r - 1j * cond_fit / (e0 * omega)
    if labels is None:
        labels = [r"$Z_1$", r"$Z_2$"]
<<<<<<< HEAD
    if not len(labels) == 2:
        raise ValueError("You need to provide lables as a list containing 2 strings!")
=======
    assert len(labels) == 2, (
        "You need to provide lables as a list containing 2 strings!"
    )
>>>>>>> 5f492ea7
    if Z_comp is not None:
        eps_r2, cond_fit2 = return_diel_properties(omega, Z_comp, c0)
        epsc_fit2 = eps_r2 - 1j * cond_fit2 / (e0 * omega)

    plt.title("Cole-Cole plot")
    plt.xlabel(r"Re $\varepsilon$")
    plt.ylabel(r"-Im $\varepsilon$")
    plt.plot(epsc_fit.real, -epsc_fit.imag, label=labels[0], marker=markers[0])
    if limits is not None:
        plt.xlim(limits[0])
        plt.ylim(limits[1])
    if Z_comp is not None:
        plt.plot(epsc_fit2.real, -epsc_fit2.imag, label=labels[1], marker=markers[1])
    if legend:
        plt.legend()
    plt.tight_layout()
    if append:
        return
    if save:
        plt.savefig(str(title).replace(" ", "_") + "_cole_cole_plot.pdf")
    if show:
        plt.show()
    else:
        plt.close()
    return


# ruff: noqa: C901
def plot_bode(
    omega,
    Z,
    title="",
    Z_fit=None,
    show=True,
    save=False,
    Z_comp=None,
    labels=["Data", "Best fit", "Init fit"],
    append=False,
    legend=True,
    markers=[None, "^", "v"],
):
    """Bode plot of impedance.

    Plots phase and log of magnitude over log of frequency.

    Parameters
    ----------
    omega: :class:`numpy.ndarray`, double
        Frequency array
    Z: :class:`numpy.ndarray`, complex
        Impedance array, experimental data or data to compare to.
    Z_fit: :class:`numpy.ndarray`, complex
        Impedance array, fit result. If provided, the difference
        between data and fit will be shown.
    title: str
        Title of plot.
    show: bool, optional
        Show figure (default is True).
    save: bool, optional
        Save figure to pdf (default is False).
        Name of figure starts with `title`.
    Z_comp: :class:`numpy.ndarray`, complex, optional
        Complex-valued impedance array.
        Might be used to compare the properties of two data sets.
    labels: list
        List of labels for three plots. Must have length 3 always.
        Is ordered like: `[Z, Z_fit, Z_comp]`
    save: bool, optional
        save figure to pdf (default is False). Name of figure starts with `title`
        and ends with `_bode_plot.pdf`.
    append: bool, optional
        Decide if you want to show plot or add line to existing plot.
    legend: str, optional
        Choose if a legend should be shown. Recommended to switch to False
        when using large datasets.
    markers: list
        Three entries to choose custom markers for each impedance curve
    """
    axes = []
    plt.figure("bodeimpedance")
    axes = plt.gcf().axes

    if len(axes) < 2:
        plt.suptitle(title, y=1.05)
        plt.subplot(211)
    else:
        plt.sca(axes[0])

    # plot real part of impedance
    plt.xscale("log")
    plt.yscale("log")
    plt.ylabel(r"|Z| / $\Omega$")
    plt.xlabel("Frequency / Hz")
    plt.plot(omega / (2.0 * np.pi), np.abs(Z), label=labels[0], marker=markers[0])
    if Z_fit is not None:
        plt.plot(
            omega / (2.0 * np.pi), np.abs(Z_fit), label=labels[1], marker=markers[1]
        )
    if Z_comp is not None:
        plt.plot(
            omega / (2.0 * np.pi), np.abs(Z_comp), label=labels[2], marker=markers[2]
        )
    if legend:
        plt.legend()

    if len(axes) < 2:
        plt.subplot(212)
    else:
        plt.sca(axes[1])
    plt.xscale("log")
    plt.ylabel("Phase / °")
    plt.xlabel("Frequency / Hz")
    plt.plot(
        omega / (2.0 * np.pi), np.angle(Z, deg=True), label=labels[0], marker=markers[0]
    )
    if Z_fit is not None:
        plt.plot(
            omega / (2.0 * np.pi),
            np.angle(Z_fit, deg=True),
            label=labels[1],
            marker=markers[1],
        )
    if Z_comp is not None:
        plt.plot(
            omega / (2.0 * np.pi),
            np.angle(Z_comp, deg=True),
            label=labels[2],
            marker=markers[2],
        )
    if legend:
        plt.legend()
    plt.tight_layout()
    if append:
        return
    if save:
        plt.savefig(str(title).replace(" ", "_") + "_bode_plot.pdf")
    if show:
        plt.show()
    else:
        plt.close()


def plot_resistance_capacitance(
    omega,
    Z,
    title="",
    Z_fit=None,
    show=True,
    save=False,
    Z_comp=None,
    labels=["Data", "Best fit", "Init fit"],
    append=False,
    legend=True,
):
    """R-C plot of impedance.

    Plots phase and log of magnitude over log of frequency.

    Parameters
    ----------
    omega: :class:`numpy.ndarray`, double
        Frequency array
    Z: :class:`numpy.ndarray`, complex
        Impedance array, experimental data or data to compare to.
    Z_fit: :class:`numpy.ndarray`, complex
        Impedance array, fit result. If provided, the difference
        between data and fit will be shown.
    title: str
        Title of plot.
    show: bool, optional
        Show figure (default is True).
    save: bool, optional
        Save figure to pdf (default is False).
        Name of figure starts with `title`.
    Z_comp: :class:`numpy.ndarray`, complex, optional
        Complex-valued impedance array.
        Might be used to compare the properties of two data sets.
    labels: list
        List of labels for three plots. Must have length 3 always.
        Is ordered like: `[Z, Z_fit, Z_comp]`
    save: bool, optional
        save figure to pdf (default is False). Name of figure starts with `title`
        and ends with `_bode_plot.pdf`.
    append: bool, optional
        Decide if you want to show plot or add line to existing plot.
    legend: str, optional
        Choose if a legend should be shown. Recommended to switch to False
        when using large datasets.

    """
    axes = []
    plt.figure("rcimpedance")
    axes = plt.gcf().axes

    if len(axes) < 2:
        plt.suptitle(title, y=1.05)
        plt.subplot(211)
    else:
        plt.sca(axes[0])

    # plot real part of impedance
    plt.xscale("log")
    plt.yscale("log")
    plt.ylabel(r"R / $\Omega$")
    R, C = _return_resistance_capacitance(omega, Z)

    plt.xlabel("Frequency / Hz")
    plt.plot(omega / (2.0 * np.pi), R, label=labels[0])
    if Z_fit is not None:
        R_fit, C_fit = _return_resistance_capacitance(omega, Z_fit)
        plt.plot(omega / (2.0 * np.pi), R_fit, "^", label=labels[1])
    if Z_comp is not None:
        R_comp, C_comp = _return_resistance_capacitance(omega, Z_comp)
        plt.plot(omega / (2.0 * np.pi), C_comp, "v", label=labels[2])
    if legend:
        plt.legend()

    if len(axes) < 2:
        plt.subplot(212)
    else:
        plt.sca(axes[1])
    plt.xscale("log")
    plt.yscale("log")
    plt.ylabel("C / F")
    plt.xlabel("Frequency / Hz")
    plt.plot(omega / (2.0 * np.pi), C, label=labels[0])
    if Z_fit is not None:
        plt.plot(omega / (2.0 * np.pi), C_fit, "^", label=labels[1])
    if Z_comp is not None:
        plt.plot(omega / (2.0 * np.pi), C_comp, "v", label=labels[2])
    if legend:
        plt.legend()
    plt.tight_layout()
    if append:
        return
    if save:
        plt.savefig(str(title).replace(" ", "_") + "_rc_plot.pdf")
    if show:
        plt.show()
    else:
        plt.close()


# ruff: noqa: C901
def plot_impedance(
    omega,
    Z,
    title="",
    Z_fit=None,
    show=True,
    save=False,
    Z_comp=None,
    labels=["Data", "Best fit", "Init fit"],
    residual="parts",
    sign=False,
    Zlog=False,
    append=False,
    limits_residual=None,
    Nyquist_conventional=False,
    omega_fit=None,
    omega_comp=None,
    legend=True,
    compare=True,
    **plotkwargs,
):
    """Plot the `result` and compare it to data `Z`.

    Generates 4 subplots showing the real and imaginary parts over
    the frequency; a Nyquist plot of real and negative imaginary part
    and the relative differences of real and imaginary part as well
    as absolute value of impedance.

    Parameters
    ----------
    omega: :class:`numpy.ndarray`, double
        Frequency array
    Z: :class:`numpy.ndarray`, complex
        Impedance array, experimental data or data to compare to.
    Z_fit: :class:`numpy.ndarray`, complex
        Impedance array, fit result. If provided, the difference
        between data and fit will be shown.
    title: str
        Title of plot.
    show: bool, optional
        Show figure (default is True).
    save: bool, optional
        Save figure to pdf (default is False). Name of figure starts with `title`
        and ends with `_impedance_overview.pdf`.
    Z_comp: :class:`numpy.ndarray`, complex, optional
        Complex-valued impedance array.
        Might be used to compare the properties of two data sets.
    labels: list
        List of labels for three plots. Must have length 3 always.
        Is ordered like: `[Z, Z_fit, Z_comp]`
    residual: str
        Plot relative difference w.r.t. real and imaginary part if `parts`.
        Plot relative difference w.r.t. absolute value if `absolute`.
        Plot difference (residual) if `diff`.
    sign: bool, optional
        Use sign of residual. Default is False, i.e. absolute value is plotted.
    Zlog: bool, optional
        Log-scale of impedance
    append: bool, optional
        Decide if you want to show plot or add line to existing plot.
    omega_fit: :class:`numpy.ndarray`, double, optional
        Frequency array, provide only if fitted impedance was evaluated at
        different frequencies than the experimental data
    omega_comp: :class:`numpy.ndarray`, double, optional
        Frequency array, provide only if fitted impedance was evaluated at
        different frequencies than the experimental data
    legend: str, optional
        Choose if a legend should be shown. Recommended to switch to False
        when using large datasets.
    compare: bool, optional
        Choose if the difference between fit and data should be computed.
    Nyquist_conventional: bool, optional
        Choose if the Nyquist plot should use the same limits for real
        and imaginary part.
    limits_residual: list, optional
        List with entries `[bottom, top]` for y-axis of residual plot.
    plotkwargs: kwargs
        further keyword arguments passed to matplotlib

    """
    if omega_fit is None:
        omega_fit = omega
    if omega_comp is None:
        omega_comp = omega
    axes = []
    plt.figure("impedance")
    axes = plt.gcf().axes

    if len(axes) < 3:
        plt.suptitle(title, y=1.05)
        plt.subplot(221)
    else:
        plt.sca(axes[0])
    # use logscale
    if Zlog:
        plt.yscale("log")
    # plot real part of impedance
    plt.xscale("log")
    plt.title("Impedance real part")
    plt.ylabel(r"Re Z / $\Omega$")
    plt.xlabel("Frequency / Hz")
    line_Z = plt.plot(omega / (2.0 * np.pi), Z.real, label=labels[0], **plotkwargs)
    if Z_fit is not None:
        line_Zfit = plt.plot(
            omega_fit / (2.0 * np.pi),
            Z_fit.real,
            linestyle="--",
            label=labels[1],
            **plotkwargs,
        )
    if Z_comp is not None:
        line_Zcomp = plt.plot(
            omega_comp / (2.0 * np.pi),
            Z_comp.real,
            linestyle="-.",
            label=labels[2],
            **plotkwargs,
        )
    if legend:
        plt.legend()
    # plot imaginary part of impedance
    if len(axes) < 3:
        plt.subplot(222)
    else:
        plt.sca(axes[1])
    plt.title("Impedance imaginary part")
    plt.xscale("log")
    plt.ylabel(r"Im Z / $\Omega$")
    plt.xlabel("Frequency / Hz")
    if Zlog:
        plt.yscale("log")
        if np.all(np.less_equal(Z.imag, 0)):
            plt.ylabel(r"-Im Z / $\Omega$")
            plt.plot(
                omega / (2.0 * np.pi),
                -Z.imag,
                label=labels[0],
                color=line_Z[0].get_color(),
                **plotkwargs,
            )
            if Z_fit is not None:
                plt.plot(
                    omega_fit / (2.0 * np.pi),
                    -Z_fit.imag,
                    "--",
                    label=labels[1],
                    color=line_Zfit[0].get_color(),
                    **plotkwargs,
                )
            if Z_comp is not None:
                plt.plot(
                    omega_comp / (2.0 * np.pi),
                    -Z_comp.imag,
                    "-.",
                    label=labels[2],
                    color=line_Zcomp[0].get_color(),
                    **plotkwargs,
                )

        elif np.all(np.greater_equal(Z.imag, 0)):
            plt.plot(omega / (2.0 * np.pi), Z.imag, label=labels[0], **plotkwargs)
            if Z_fit is not None:
                plt.plot(
                    omega_fit / (2.0 * np.pi),
                    Z_fit.imag,
                    "--",
                    label=labels[1],
                    color=line_Zfit[0].get_color(),
                    **plotkwargs,
                )
            if Z_comp is not None:
                plt.plot(
                    omega_comp / (2.0 * np.pi),
                    Z_comp.imag,
                    "-.",
                    label=labels[2],
                    color=line_Zcomp[0].get_color(),
                    **plotkwargs,
                )

        elif np.where(Z.imag < 0)[0].size > np.where(Z.imag > 0)[0].size:
            plt.ylabel(r"-Im Z / $\Omega$")
            plt.plot(
                omega / (2.0 * np.pi),
                -Z.imag,
                label=labels[0],
                color=line_Z[0].get_color(),
                **plotkwargs,
            )
            if Z_fit is not None:
                plt.plot(
                    omega_fit / (2.0 * np.pi),
                    -Z_fit.imag,
                    "--",
                    label=labels[1],
                    color=line_Zfit[0].get_color(),
                    **plotkwargs,
                )
            if Z_comp is not None:
                plt.plot(
                    omega_comp / (2.0 * np.pi),
                    -Z_comp.imag,
                    "-.",
                    label=labels[2],
                    color=line_Zcomp[0].get_color(),
                    **plotkwargs,
                )

        else:
            plt.plot(
                omega / (2.0 * np.pi),
                Z.imag,
                label=labels[0],
                color=line_Z[0].get_color(),
                **plotkwargs,
            )
            if Z_fit is not None:
                plt.plot(
                    omega_fit / (2.0 * np.pi),
                    Z_fit.imag,
                    "--",
                    label=labels[1],
                    color=line_Zfit[0].get_color(),
                    **plotkwargs,
                )
            if Z_comp is not None:
                plt.plot(
                    omega_comp / (2.0 * np.pi),
                    Z_comp.imag,
                    "-.",
                    label=labels[2],
                    color=line_Zcomp[0].get_color(),
                    **plotkwargs,
                )

    else:
        plt.plot(omega / (2.0 * np.pi), Z.imag, label=labels[0], **plotkwargs)

        if Z_fit is not None:
            plt.plot(
                omega_fit / (2.0 * np.pi),
                Z_fit.imag,
                "--",
                label=labels[1],
                color=line_Zfit[0].get_color(),
                **plotkwargs,
            )
        if Z_comp is not None:
            plt.plot(
                omega_comp / (2.0 * np.pi),
                Z_comp.imag,
                "-.",
                label=labels[2],
                color=line_Zcomp[0].get_color(),
                **plotkwargs,
            )
    if legend:
        plt.legend()
    # plot real vs negative imaginary part
    if len(axes) < 3:
        plt.subplot(223)
    else:
        plt.sca(axes[2])
    plt.title("Nyquist plot")
    plt.ylabel(r"-Im Z / $\Omega$")
    plt.xlabel(r"Re Z / $\Omega$")
    plt.plot(Z.real, -Z.imag, "o", label=labels[0], **plotkwargs)
    if Zlog:
        plt.xscale("log")
        plt.yscale("log")
    # set limits of Nyquist plot
    if Nyquist_conventional:
        Zmin_real = np.min(Z.real)
        Zmin_imag = np.min(-Z.imag)
        Zmax_real = np.max(Z.real)
        Zmax_imag = np.max(-Z.imag)
        if Z_fit is not None:
            Zmin_real = np.min([Zmin_real, np.min(Z_fit.real)])
            Zmin_imag = np.min([Zmin_imag, np.min(-Z_fit.imag)])
            Zmax_real = np.max([Zmax_real, np.max(Z_fit.real)])
            Zmax_imag = np.max([Zmax_imag, np.max(-Z_fit.imag)])
        if Z_comp is not None:
            Zmin_real = np.min([Zmin_real, np.min(Z_comp.real)])
            Zmin_imag = np.min([Zmin_imag, np.min(-Z_comp.imag)])
            Zmax_real = np.max([Zmax_real, np.max(Z_comp.real)])
            Zmax_imag = np.max([Zmax_imag, np.max(-Z_comp.imag)])
        Zmin = np.min([Zmin_real, Zmin_imag])
        Zmax = np.max([Zmax_real, Zmax_imag])
        plt.xlim(left=0.8 * Zmin, right=1.2 * Zmax)
        plt.ylim(bottom=0.8 * Zmin, top=1.2 * Zmax)
    if Z_fit is not None:
        plt.plot(
            Z_fit.real,
            -Z_fit.imag,
            "^",
            label=labels[1],
            color=line_Zfit[0].get_color(),
            **plotkwargs,
        )
    if Z_comp is not None:
        plt.plot(
            Z_comp.real,
            -Z_comp.imag,
            "v",
            label=labels[2],
            color=line_Zcomp[0].get_color(),
            **plotkwargs,
        )
    if legend:
        plt.legend()
    if Z_fit is not None and np.all(omega == omega_fit) and compare:
        plot_compare_to_data(
            omega,
            Z,
            Z_fit,
            subplot=224,
            residual=residual,
            sign=sign,
            limits=limits_residual,
            legend=legend,
            **plotkwargs,
        )
    plt.tight_layout()
    if append:
        return
    if save:
        cleantitle = str(title).replace(" ", "_").replace("/", "")
        plt.savefig(cleantitle + "_impedance_overview.pdf")
    if show:
        plt.show()
    else:
        plt.close()


# ruff: noqa: C901
def plot_compare_to_data(
    omega,
    Z,
    Z_fit,
    subplot=None,
    title="",
    show=True,
    save=False,
    residual="parts",
    sign=False,
    limits=None,
    impedance_threshold=1.0,
    legend=True,
    **plotkwargs,
):
    """
    Plots the difference of the fitted function to the data.

    Parameters
    ----------
    omega: :class:`numpy.ndarray`, double
        frequency array
    Z: :class:`numpy.ndarray`, complex
        impedance array, experimental data or data to compare to
    Z_fit: :class:`numpy.ndarray`, complex
        impedance array, fit result
    subplot: optional
        decide whether it is a new figure or a subplot.
        Default is None (yields new figure).
        Otherwise it can be an integer to denote the subfigure.
    title: str, optional
        title of plot. Default is an empty string.
    show: bool, optional
        show figure (default is True). Only has an effect when `subplot` is None.
    save: bool, optional
        save figure to pdf (default is False). Name of figure starts with `title`
        and ends with `_relative_difference_to_data.pdf` or `_difference_to_data.pdf`.
    relative: str, optional
        Plot relative difference if True, else plot residual (i.e. just difference).
    sign: bool, optional
        Use sign of residual. Default is False, i.e. absolute value is plotted.
    residual: str
        Plot relative difference w.r.t. real and imaginary part if `parts`.
        Plot relative difference w.r.t. absolute value if `absolute`.
        Plot difference (residual) if `diff`.
    limits: list, optional
        List with entries `[bottom, top]` for y-axis of residual plot.
    impedance_threshold: double, optional
        Threshold for impedance around 0, which is disregarded in the relative
        differences plot. Default is that impedances, with an absolute value less than
        0 are not considered.
    legend: str, optional
        Choose if a legend should be shown. Recommended to switch to False
        when using large datasets.
    plotkwargs: kwargs
        further keyword arguments passed to matplotlib


    Notes
    -----
    When computing the relative difference, impedances between -1 and 1 Ohm are not
    considered since they might lead to a blow up of the relative difference
    (close to division by 0).
    Instead of this quantitative measure, qualitative checks should be done.
    """
    if subplot is None:
        plt.figure()
    else:
        show = False
        plt.subplot(subplot)
    if residual == "parts":
        close_to_zero_real = np.where(np.isclose(Z.real, 0.0, atol=impedance_threshold))
        close_to_zero_imag = np.where(np.isclose(Z.imag, 0.0, atol=impedance_threshold))
        diff_real = 100.0 * (Z.real - Z_fit.real) / Z.real
        diff_imag = 100.0 * (Z.imag - Z_fit.imag) / Z.imag
        diff_real[close_to_zero_real] = np.nan
        diff_imag[close_to_zero_imag] = np.nan
        diff_abs = 100.0 * np.abs((Z - Z_fit) / Z)
        label = "Relative difference / %"
    elif residual == "absolute":
        diff_real = 100.0 * (Z.real - Z_fit.real) / np.abs(Z)
        diff_imag = 100.0 * (Z.imag - Z_fit.imag) / np.abs(Z)
        label = "Relative difference / %"
    elif residual == "diff":
        diff_real = Z.real - Z_fit.real
        diff_imag = Z.imag - Z_fit.imag
        diff_abs = np.abs(Z - Z_fit)
        label = r"Difference / $\Omega$"
    else:
        raise RuntimeError(
            f"""residual must be either `parts`, `absolute` or `diff`,
                              but not {residual}"""
        )
    if not sign:
        diff_real = np.abs(diff_real)
        diff_imag = np.abs(diff_imag)

    plt.xscale("log")
    if title is not None:
        plt.title((str(title) + "relative difference to data").capitalize())
    plt.xlabel("Frequency / Hz")
    plt.ylabel(label)
    plt.plot(omega / (2.0 * np.pi), diff_real, label="Real part", **plotkwargs)
    plt.plot(
        omega / (2.0 * np.pi),
        diff_imag,
        label="Imag part",
        linestyle="--",
        **plotkwargs,
    )
    if residual != "absolute":
        plt.plot(
            omega / (2.0 * np.pi),
            diff_abs,
            label="Abs value",
            linestyle="-.",
            **plotkwargs,
        )
    if limits is not None:
        if not len(limits) == 2:
            raise ValueError("You need to provide upper and lower limit!")
        plt.ylim(limits)
    if legend:
        plt.legend()
    if subplot is None:
        plt.tight_layout()
    if save:
        if residual != "diff":
            plt.savefig(
                str(title).replace(" ", "_") + "_relative_difference_to_data.pdf"
            )
        else:
            plt.savefig(str(title).replace(" ", "_") + "_difference_to_data.pdf")
    if show:
        plt.show()
    elif not show and subplot is None:
        plt.close()


def emcee_plot(res, clustered=False, **corner_kwargs):
    """
    Create corner plot.

    Parameters
    ----------
    res: dict
        Dictionary containing values and flatchain
    clustered: bool
        decide which flatchain to use
    corner_kwargs: dict, optional
        Dictionary with further corner plot options
    """
    params = [p for p in res.params if res.params[p].vary]
    truths = [res.params[p].value for p in params]
    ifLabels = get_labels(params)
    labels = [ifLabels[p] for p in res.var_names]
    if not clustered:
        flatchain = res.flatchain
    else:
        flatchain = res.new_flatchain
    plot = corner.corner(flatchain, labels=labels, truths=truths, **corner_kwargs)
    return plot


def plot_uncertainty(omega, Zdata, Z, Z1, Z2, sigma, show=True, model=None):
    """Plot best fit with uncertainty interval.

    Parameters
    ----------
    omega: :class:`numpy.ndarray`, float
        frequency array
    Zdata: :class:`numpy.ndarray`, complex
        impedance array of experimental data
    Z: :class:`numpy.ndarray`, complex
        impedance array of best fit
    Z1: :class:`numpy.ndarray`, complex
        impedance array of upper uncertainty limit
    Z2: :class:`numpy.ndarray`, complex
        impedance array of lower uncertainty limit
    sigma: double
        confidence level
    show: bool, optional
        show figure (default is True)
    model: int, optional
        numbering of model for sequential plotting

    """
    plt.figure()
    if model is not None:
        plt.suptitle(rf"${sigma} \sigma$ results", y=1.05)
    else:
        plt.suptitle(rf"${sigma} \sigma$ results, model {model}", y=1.05)
    # plot real part of impedance
    plt.subplot(211)
    plt.xscale("log")
    plt.title("Impedance real part")
    plt.ylabel(r"Re Z / $\Omega$")
    plt.xlabel("Frequency / Hz")
    plt.plot(omega / (2.0 * np.pi), Z.real, "^", label="Best fit")
    plt.plot(omega / (2.0 * np.pi), Zdata.real, "r", label="Data")
    plt.fill_between(
        omega / (2.0 * np.pi),
        Z1.real,
        Z2.real,
        color="#888888",
        label=rf"${sigma} \sigma$ interval",
    )
    plt.legend()
    # plot imaginary part of impedance
    plt.subplot(212)
    plt.title("Impedance imaginary part")
    plt.xscale("log")
    plt.ylabel(r"Im Z / $\Omega$")
    plt.xlabel("Frequency / Hz")
    plt.plot(omega / (2.0 * np.pi), Z.imag, "^", label="Best fit")
    plt.plot(omega / (2.0 * np.pi), Zdata.imag, "r", label="Data")
    plt.fill_between(
        omega / (2.0 * np.pi),
        Z1.imag,
        Z2.imag,
        color="#888888",
        label=rf"${sigma} \sigma$ interval",
    )
    plt.legend()
    plt.tight_layout()
    if show:
        plt.show()
    else:
        plt.close()


# ruff: noqa: C901
def plot_admittance(
    omega,
    Z,
    title="",
    Z_fit=None,
    show=True,
    save=False,
    Z_comp=None,
    labels=["Data", "Best fit", "Init fit"],
    residual="parts",
    sign=False,
    Zlog=False,
    append=False,
    limits_residual=None,
    omega_fit=None,
    omega_comp=None,
    legend=True,
    compare=True,
):
    """Plot the admittance and compare it to data 1/`Z`.

    Generates 4 subplots showing the real and imaginary parts over
    the frequency; a Nyquist plot of real and negative imaginary part
    and the relative differences of real and imaginary part as well as
    absolute value of admittance.

    Parameters
    ----------
    omega: :class:`numpy.ndarray`, double
        Frequency array
    Z: :class:`numpy.ndarray`, complex
        Impedance array, experimental data or data to compare to.
    Z_fit: :class:`numpy.ndarray`, complex
        Impedance array, fit result. If provided, the difference
        between data and fit will be shown.
    title: str
        Title of plot.
    show: bool, optional
        Show figure (default is True).
    save: bool, optional
        Save figure to pdf (default is False). Name of figure starts with `title`
        and ends with `_admittance_overview.pdf`.
    Z_comp: :class:`numpy.ndarray`, complex, optional
        Complex-valued impedance array.
        Might be used to compare the properties of two data sets.
    labels: list
        List of labels for three plots. Must have length 3 always.
        Is ordered like: `[Z, Z_fit, Z_comp]`
    residual: str
        Plot relative difference w.r.t. real and imaginary part if `parts`.
        Plot relative difference w.r.t. absolute value if `absolute`.
        Plot difference (residual) if `diff`.
    sign: bool, optional
        Use sign of residual. Default is False, i.e. absolute value is plotted.
    Zlog: bool, optional
        Log-scale of impedance
    append: bool, optional
        Decide if you want to show plot or add line to existing plot.
    omega_fit: :class:`numpy.ndarray`, double, optional
        Frequency array, provide only if fitted impedance was evaluated at
        different frequencies than the experimental data
    omega_comp: :class:`numpy.ndarray`, double, optional
        Frequency array, provide only if fitted impedance was evaluated at
        different frequencies than the experimental data
    legend: str, optional
        Choose if a legend should be shown. Recommended to switch to False
        when using large datasets.
    compare: bool, optional
        Choose if the difference between fit and data should be computed.
    limits_residual: list, optional
        List with entries `[bottom, top]` for y-axis of residual plot.


    """
    if omega_fit is None:
        omega_fit = omega
    if omega_comp is None:
        omega_comp = omega
    axes = []
    plt.figure("admittance")
    axes = plt.gcf().axes

    if len(axes) < 3:
        plt.suptitle(title, y=1.05)
        plt.subplot(221)
    else:
        plt.sca(axes[0])
    # use logscale
    if Zlog:
        plt.yscale("log")
    # plot real part of admittance
    plt.xscale("log")
    plt.title("Admittance real part")
    plt.ylabel(r"Re Y / S")
    plt.xlabel("Frequency / Hz")
    plt.plot(omega / (2.0 * np.pi), (1.0 / Z).real, label=labels[0])
    if Z_fit is not None:
        plt.plot(
            omega_fit / (2.0 * np.pi),
            (1.0 / Z_fit).real,
            linestyle="--",
            label=labels[1],
            lw=3,
        )
    if Z_comp is not None:
        plt.plot(
            omega_comp / (2.0 * np.pi),
            (1.0 / Z_comp).real,
            linestyle="-.",
            label=labels[2],
            lw=3,
        )
    if legend:
        plt.legend()
    # plot imaginary part of impedance
    if len(axes) < 3:
        plt.subplot(222)
    else:
        plt.sca(axes[1])
    plt.title("Admittance imaginary part")
    plt.xscale("log")
    plt.ylabel(r"Im Y / S")
    plt.xlabel("Frequency / Hz")
    if Zlog:
        plt.yscale("log")
        if np.all(np.less_equal(Z.imag, 0)):
            plt.ylabel(r"Im Y / S")
            plt.plot(omega / (2.0 * np.pi), (1.0 / Z).imag, label=labels[0])
            if Z_fit is not None:
                plt.plot(
                    omega_fit / (2.0 * np.pi), (1.0 / Z_fit).imag, "--", label=labels[1]
                )
            if Z_comp is not None:
                plt.plot(
                    omega_comp / (2.0 * np.pi),
                    (1.0 / Z_comp).imag,
                    "-.",
                    label=labels[2],
                )

        elif np.all(np.greater_equal(Z.imag, 0)):
            plt.plot(omega / (2.0 * np.pi), (1.0 / Z).imag, label=labels[0])
            if Z_fit is not None:
                plt.plot(
                    omega_fit / (2.0 * np.pi), (1.0 / Z_fit).imag, "--", label=labels[1]
                )
            if Z_comp is not None:
                plt.plot(
                    omega_comp / (2.0 * np.pi),
                    (1.0 / Z_comp).imag,
                    "-.",
                    label=labels[2],
                )

        elif np.where(Z.imag < 0).size > np.where(Z.imag > 0).size:
            plt.ylabel(r"Im Y / S")
            plt.plot(omega / (2.0 * np.pi), (1.0 / Z).imag, label=labels[0])
            if Z_fit is not None:
                plt.plot(
                    omega_fit / (2.0 * np.pi), (1.0 / Z_fit).imag, "--", label=labels[1]
                )
            if Z_comp is not None:
                plt.plot(
                    omega_comp / (2.0 * np.pi),
                    (1.0 / Z_comp).imag,
                    "-.",
                    label=labels[2],
                )

        else:
            plt.plot(omega / (2.0 * np.pi), (1.0 / Z).imag, label=labels[0])
            if Z_fit is not None:
                plt.plot(
                    omega_fit / (2.0 * np.pi), (1.0 / Z_fit).imag, "--", label=labels[1]
                )
            if Z_comp is not None:
                plt.plot(
                    omega_comp / (2.0 * np.pi),
                    (1.0 / Z_comp).imag,
                    "-.",
                    label=labels[2],
                )

    else:
        plt.plot(omega / (2.0 * np.pi), (1.0 / Z).imag, label=labels[0])

        if Z_fit is not None:
            plt.plot(
                omega_fit / (2.0 * np.pi),
                (1.0 / Z_fit).imag,
                "--",
                label=labels[1],
                lw=3,
            )
        if Z_comp is not None:
            plt.plot(
                omega_comp / (2.0 * np.pi),
                (1.0 / Z_comp).imag,
                "-.",
                label=labels[2],
                lw=3,
            )
    if legend:
        plt.legend()
    # plot real vs negative imaginary part
    if len(axes) < 3:
        plt.subplot(223)
    else:
        plt.sca(axes[2])
    plt.title("Nyquist plot")
    plt.ylabel(r"Im Y / S")
    plt.xlabel(r"Re Y / S")
    if Zlog:
        plt.xscale("log")
        plt.yscale("log")
    plt.plot((1.0 / Z).real, (1.0 / Z).imag, "o", label=labels[0])
    if Z_fit is not None:
        plt.plot((1.0 / Z_fit).real, (1.0 / Z_fit).imag, "^", label=labels[1])
    if Z_comp is not None:
        plt.plot((1.0 / Z_comp).real, (1.0 / Z_comp).imag, "v", label=labels[2])
    if legend:
        plt.legend()
    if Z_fit is not None and np.all(omega == omega_fit) and compare:
        plot_compare_to_data(
            omega,
            Z,
            Z_fit,
            subplot=224,
            residual=residual,
            sign=sign,
            limits=limits_residual,
            legend=legend,
        )
    plt.tight_layout()
    if append:
        return
    if save:
        plt.savefig(str(title).replace(" ", "_") + "_admittance_overview.pdf")
    if show:
        plt.show()
    else:
        plt.close()


def plot_dielectric_dispersion(
    omega,
    Z,
    c0,
    Z_comp=None,
    title="",
    show=True,
    save=False,
    logscale="permittivity",
    labels=None,
    append=False,
    **plotkwargs,
):
    """
    Parameters
    ----------
    omega: :class:`numpy.ndarray`, double
        frequency array
    Z: :class:`numpy.ndarray`, complex
        impedance array
    c0: double
        unit capacitance of device
    Z_comp: :class:`numpy.ndarray`, complex, optional
        complex-valued impedance array.
        Might be used to compare the properties of two data sets.
    title: str, optional
        title of plot. Default is an empty string.
    show: bool, optional
        show figure (default is True)
    save: bool, optional
        save figure to pdf (default is False). Name of figure starts with `title`
        and ends with `_dielectric_properties.pdf`.
    logscale: str, optional
        Decide what you want to plot using log scale.
        Possible are `permittivity`, `conductivity` and `both`
    labels: list, optional
        Give custom labels. Needs to be a list of length 2.
    append: bool, optional
        Decide if you want to show plot or add line to existing plot.
    plotkwargs: kwargs
        further keyword arguments passed to matplotlib

    """
    eps_r, cond_fit = return_diel_properties(omega, Z, c0)

    fig, ax1 = plt.subplots()

    plt.title(title, y=1.05)

    if labels is None:
        labels = [r"$Z_1$", r"$Z_2$"]
<<<<<<< HEAD
    if not len(labels) == 2:
        raise ValueError("You need to provide lables as a list containing 2 strings!")
=======
    assert len(labels) == 2, (
        "You need to provide lables as a list containing 2 strings!"
    )
>>>>>>> 5f492ea7
    if Z_comp is not None:
        eps_r2, cond_fit2 = return_diel_properties(omega, Z_comp, c0)
    ax1.set_ylabel(r"Relative permittivity")
    ax1.set_xlabel("Frequency / Hz")
    if logscale == "permittivity" or logscale == "both":
        ax1.set_yscale("log")
    ax1.set_xscale("log")
    ax1.plot(omega / (2.0 * np.pi), eps_r, label=labels[0], **plotkwargs)
    if Z_comp is not None:
        ax1.plot(omega / (2.0 * np.pi), eps_r2, label=labels[1], **plotkwargs)

    ax2 = ax1.twinx()
    ax2.set_ylabel(r"Dielectric loss")
    if logscale == "conductivity" or logscale == "both":
        ax2.set_yscale("log")
    ax2.plot(omega / (2.0 * np.pi), cond_fit / (e0 * omega), ls="-.", **plotkwargs)
    if Z_comp is not None:
        plt.plot(omega / (2.0 * np.pi), cond_fit2 / (e0 * omega), ls="-.", **plotkwargs)
    ax1.legend()
    fig.tight_layout()
    if append:
        return
    if save:
        plt.savefig(str(title).replace(" ", "_") + "_dielectric_dispersion.pdf")
    if show:
        plt.show()
    else:
        plt.close()


def plot_time_domain_signals_with_impedance(
    t,
    frequencies,
    voltage,
    current,
    impedance,
    impedance_expected=None,
    save_file="impedance_time_domain.pdf",
    t_zoom_range=(0.05, 0.25),
    current_scale=50,
):
    """Plot impedance with original time domain signals."""
    # TODO more documentation
    fig, ((ax1, ax2), (ax3, ax4)) = plt.subplots(2, 2, figsize=(15, 10))

    # Plot high-frequency input signals (zoomed to pulse region)
    t_zoom = t[(t >= t_zoom_range[0]) & (t <= t_zoom_range[1])]
    v_zoom = voltage[(t >= t_zoom_range[0]) & (t <= t_zoom_range[1])]
    i_zoom = current[(t >= t_zoom_range[0]) & (t <= t_zoom_range[1])]

    ax1.plot(t_zoom * 1000, v_zoom, "b-", label="Voltage", linewidth=2)
    ax1.plot(
        t_zoom * 1000,
        i_zoom * current_scale,
        "r-",
        label=f"Current x{current_scale}",
        linewidth=2,
    )
    ax1.set_xlabel("Time / ms")
    ax1.set_ylabel("Amplitude")
    ax1.legend()
    ax1.grid(True)

    # Plot full signal overview
    ax2.plot(t, voltage, "b-", label="Voltage", alpha=0.7)
    ax2.plot(
        t, current * current_scale, "r-", label=f"Current x{current_scale}", alpha=0.7
    )
    ax2.set_xlabel("Time / s")
    ax2.set_ylabel("Amplitude")
    ax2.legend()
    ax2.grid(True)

    # Plot impedance magnitude
    if impedance_expected is not None:
        ax3.loglog(
            frequencies, np.abs(impedance_expected), "blue", lw=3, label="Reconstructed"
        )
    ax3.loglog(frequencies, np.abs(impedance), "ro-", markersize=6, label="Fitted")
    ax3.set_xlabel("Frequency / Hz")
    ax3.set_ylabel(r"|Z| / $\Omega$")
    ax3.grid(True)

    # Plot impedance phase
    if impedance_expected is not None:
        ax4.semilogx(
            frequencies,
            np.angle(impedance_expected, deg=True),
            "blue",
            lw=3,
            label="Expected",
        )
    ax4.semilogx(
        frequencies, np.angle(impedance, deg=True), "ro-", markersize=6, label="Fitted"
    )
    ax4.set_xlabel("Frequency / Hz")
    ax4.set_ylabel(r"Phase  / °")
    ax4.grid(True)

    plt.tight_layout()
    plt.savefig(save_file)
    plt.close()<|MERGE_RESOLUTION|>--- conflicted
+++ resolved
@@ -77,14 +77,9 @@
     eps_r, cond_fit = return_diel_properties(omega, Z, c0)
     if labels is None:
         labels = [r"$Z_1$", r"$Z_2$"]
-<<<<<<< HEAD
+
     if not len(labels) == 2:
         raise ValueError("You need to provide lables as a list containing 2 strings!")
-=======
-    assert len(labels) == 2, (
-        "You need to provide lables as a list containing 2 strings!"
-    )
->>>>>>> 5f492ea7
     if Z_comp is not None:
         eps_r2, cond_fit2 = return_diel_properties(omega, Z_comp, c0)
     plt.figure()
@@ -165,14 +160,8 @@
     ReM, ImM = return_dielectric_modulus(omega, Z, c0)
     if labels is None:
         labels = [r"$Z_1$", r"$Z_2$"]
-<<<<<<< HEAD
     if not len(labels) == 2:
         raise ValueError("You need to provide lables as a list containing 2 strings!")
-=======
-    assert len(labels) == 2, (
-        "You need to provide lables as a list containing 2 strings!"
-    )
->>>>>>> 5f492ea7
     if Z_comp is not None:
         ReM2, ImM2 = return_dielectric_modulus(omega, Z_comp, c0)
     plt.figure()
@@ -276,14 +265,8 @@
 
     if labels is None:
         labels = [r"$Z_1$", r"$Z_2$"]
-<<<<<<< HEAD
     if not len(labels) == 2:
         raise ValueError("You need to provide lables as a list containing 2 strings!")
-=======
-    assert len(labels) == 2, (
-        "You need to provide lables as a list containing 2 strings!"
-    )
->>>>>>> 5f492ea7
     if Z_comp is not None:
         eps_r2, cond_fit2 = return_diel_properties(omega, Z_comp, c0)
     plt.title("Relative permittivity")
@@ -533,14 +516,8 @@
     epsc_fit = eps_r - 1j * cond_fit / (e0 * omega)
     if labels is None:
         labels = [r"$Z_1$", r"$Z_2$"]
-<<<<<<< HEAD
     if not len(labels) == 2:
         raise ValueError("You need to provide lables as a list containing 2 strings!")
-=======
-    assert len(labels) == 2, (
-        "You need to provide lables as a list containing 2 strings!"
-    )
->>>>>>> 5f492ea7
     if Z_comp is not None:
         eps_r2, cond_fit2 = return_diel_properties(omega, Z_comp, c0)
         epsc_fit2 = eps_r2 - 1j * cond_fit2 / (e0 * omega)
@@ -1647,14 +1624,8 @@
 
     if labels is None:
         labels = [r"$Z_1$", r"$Z_2$"]
-<<<<<<< HEAD
     if not len(labels) == 2:
         raise ValueError("You need to provide lables as a list containing 2 strings!")
-=======
-    assert len(labels) == 2, (
-        "You need to provide lables as a list containing 2 strings!"
-    )
->>>>>>> 5f492ea7
     if Z_comp is not None:
         eps_r2, cond_fit2 = return_diel_properties(omega, Z_comp, c0)
     ax1.set_ylabel(r"Relative permittivity")
