#    The ImpedanceFitter is a package to fit impedance spectra to
#
#    equivalent-circuit models using open-source software.
#
#    Copyright (C) 2018, 2019 Leonard Thiele, leonard.thiele[AT]uni-rostock.de
#    Copyright (C) 2018, 2019, 2020 Julius Zimmermann,
#                                   julius.zimmermann[AT]uni-rostock.de
#
#    This program is free software: you can redistribute it and/or modify
#    it under the terms of the GNU General Public License as published by
#    the Free Software Foundation, either version 3 of the License, or
#    (at your option) any later version.
#
#    This program is distributed in the hope that it will be useful,
#    but WITHOUT ANY WARRANTY; without even the implied warranty of
#    MERCHANTABILITY or FITNESS FOR A PARTICULAR PURPOSE.  See the
#    GNU General Public License for more details.
#
#    You should have received a copy of the GNU General Public License
#    along with this program.  If not, see <https://www.gnu.org/licenses/>.

import logging
import os
from copy import deepcopy

import lmfit
import matplotlib.pyplot as plt
import numpy as np
import pandas as pd
import yaml

from .plotting import (
    plot_bode,
    plot_impedance,
    plot_resistance_capacitance,
    plot_uncertainty,
)
from .readin import (
    readin_Data_from_collection,
    readin_Data_from_csv_E4980AL,
    readin_Data_from_dataframe,
    readin_Data_from_dta,
    readin_Data_from_TXT_file,
)
from .utils import (
    _return_resistance_capacitance,
    get_equivalent_circuit_model,
    get_labels,
    set_parameters,
)
from .variance import variance_estimate, weighting_residual

# use logger for entire module
logger = logging.getLogger("impedancefitter")


def set_logger(level=logging.INFO):
    """Set logging level."""
    logger.setLevel(level)
    # to avoid multiple output in Jupyter notebooks
    if len(logger.handlers) == 1:
        ch = logging.StreamHandler()
        ch.setLevel(level)
        logger.addHandler(ch)
    else:
        for handler in logger.handlers:
            if isinstance(handler, logging.StreamHandler):
                handler.setLevel(level)


class Fitter:
    """
    The main fitting object class.
    All files in the data directory with matching file ending are imported
    to be fitted.

    Parameters
    ----------
    inputformat: string
        The inputformat of the data files. Must be one of the formats specified
        in :func:`impedancefitter.utils.available_file_format`.
        Moreover, the ending of the file must match the `inputformat`.
    directory: string, optional
        Path to data directory.
        Provide the data directory if the data directory is not the
        current working directory.
    LogLevel: {'DEBUG', 'INFO', 'WARNING'}, optional
        choose level for logger. Case DEBUG: the script will output plots after
        each fit, case INFO: the script will output results from each fit
        to the console.
    excludeEnding: string, optional
        For file ending that should be ignored (if there are files with the
        same ending as the chosen inputformat).
        Useful for instance, if there are files like `*_data.csv` and
        `*_result.csv` around and only the first should
        be fitted.
    excludeFilter: string, optional
        Files containing a certain string are ignored (if they are files with the
        same ending as the chosen inputformat).
        Useful for instance, if there are files that were measured using
        different measurement voltages. For example, files containing `_25mV`
        should not be fitted.
    ending: string, optional
        When `inputformat` is `TXT`, an alternative file ending is possible.
        The default is `.TXT`.
    minimumFrequency: float, optional
        If you want to use another frequency than the minimum frequency
        in the dataset.
    maximumFrequency: float, optional
        If you want to use another frequency than the maximum frequency
        in the dataset.
    data_sets: int, optional
        Use only a certain number of data sets instead of all in directory.
    current_threshold: float, optional
        Use only for data from E4980AL LCR meter to check current.
        If the current is not close to the threshold,
        the data point will be neglected.
    voltage_threshold: float, optional
        Use only for data from E4980AL LCR meter to check voltage.
        If the voltage is not close to the threshold,
        the data point will be neglected.
    E4980AL_tolerance: float, optional
        Set tolerance for `current_threshold` and/or `voltage_threshold`.
    write_output: bool, optional
        Decide if you want to dump output to file. Default is False
    fileList: list of strings, optional
        provide a list of files that exclusively should be processed.
        No other files will be processed.
        This option is particularly good if you have a common
        fileending of your data (e.g., `.csv`)
    show: bool, optional
        Decide if you want to see the plots during the fitting procedure.
    savefig: bool, optional
        Decide if you want to save the plots. Default is False.
    trace_b: string, optional
        For TXT files, which contain more than one trace.
        The data is only read in until
        :attr:`trace_b` is found.
        Default is None (then trace_b does not have any effect).
    skiprows_txt: int, optional
        Number of header rows inside a TXT file. Default is 1.
    skiprows_trace: int, optional
        Lines between traces blocks in a TXT file.
        Default is None (then skiprows_trace does not have any effect).
    delimiter: str, optional
        Only for TXT and CSV files. If the TXT/CSV file is not tab-separated, this
        can be specified here.

    Attributes
    ----------
    omega_dict: dict
        Contains frequency lists that were found in the individual files.
        The keys are the file names, the values the frequencies.
    Z_dict: dict
        Contains corresponding impedances. Note that the values might
        be lists when there was more than one impedance data set in the file.
    fit_data: dict
        Contains the fitting results for each individual file.
    fittedValues: :class:`lmfit.model.ModelResult`
        The fitting result of the last data set that was fitted.
        Exists only when :meth:`run` was called.
    """

    def __init__(self, inputformat, directory=None, **kwargs):
        """Initializes the Fitter object."""
        self.inputformat = inputformat
        self._parse_kwargs(kwargs)

        self.omega_dict = {}
        self.z_dict = {}

        if inputformat == "DF":
            omega, zarray = self._read_dataframe()
            self.omega_dict["dataframe"] = omega
            self.z_dict["dataframe"] = zarray
            return

        if directory is None:
            directory = os.getcwd()
        self.directory = directory + "/"

        set_logger(self.LogLevel)

        # read in all data and store it
        if self.fileList is None:
            self.fileList = sorted(os.listdir(self.directory))
        read_data_sets = 0

        for filename in self.fileList:
            if self.data_sets:
                if read_data_sets == self.data_sets:
                    logger.debug("Reached maximum number of data sets.")
                    break
            filename = os.fsdecode(filename)

            if filename.endswith(self.excludeEnding):
                logger.info(
                    f"""Skipped file {filename}
                             due to excluded ending."""
                )
                continue

            if self.excludeFilter in filename and self.excludeFilter != "":
                logger.info(
                    f"""Skipped file {filename}
                             due to excluded substring."""
                )
                continue

            # continues only if data could be read in
            (status, omega, zarray) = self._read_data(filename)
            if status:
                self.omega_dict[str(filename)] = omega
                self.z_dict[str(filename)] = zarray
                read_data_sets += 1

    # ruff: noqa: C901
    def _parse_kwargs(self, kwargs):
        """Parses the different kwargs when the Fitter object
        is initialized.
        """
        # set defaults
        self.minimumFrequency = None
        self.maximumFrequency = None
        self.LogLevel = "INFO"
        self.excludeEnding = "impossibleEndingLoL"
        self.excludeFilter = ""
        self.ending = ".TXT"
        self.data_sets = None
        self.current_threshold = None
        self.voltage_threshold = None
        self.E4980AL_tolerance = 1e-2
        self.write_output = False
        self.fileList = None
        self.savefig = False
        if self.inputformat == "TXT":
            self.delimiter = "\t"
        elif self.inputformat == "CSV":
            self.delimiter = None
        self.emcee_tag = False
        self.solvername = "least_squares"
        self.log = False
        self.eps = False
        self.weighting_model = False
        self.solver_kwargs = {}
        self.weighting = None
        self.show = False
        self.savemodelresult = True
        self.report = False

        # for csv files
        self.skiprows_csv = 0  # header rows inside the *.csv files

        # for txt files
        self.trace_b = None
        self.skiprows_txt = 1  # header rows inside the *.txt files
        self.skiprows_trace = None  # line between traces blocks

        # for dataframe
        self.df = None
        self.df_freq_column = None
        self.df_real_column = None
        self.df_imag_column = None

        # read in kwargs to update defaults
        if "LogLevel" in kwargs:
            self.LogLevel = kwargs["LogLevel"]
        if "minimumFrequency" in kwargs:
            self.minimumFrequency = float(kwargs["minimumFrequency"])
        if "maximumFrequency" in kwargs:
            self.maximumFrequency = float(kwargs["maximumFrequency"])
        if "excludeEnding" in kwargs:
            self.excludeEnding = str(kwargs["excludeEnding"])
        if "excludeFilter" in kwargs:
            self.excludeFilter = str(kwargs["excludeFilter"])
        if "ending" in kwargs:
            self.ending = str(kwargs["ending"])
        if "data_sets" in kwargs:
            self.data_sets = int(kwargs["data_sets"])
        if "current_threshold" in kwargs:
            self.current_threshold = float(kwargs["current_threshold"])
        if "voltage_threshold" in kwargs:
            self.voltage_threshold = float(kwargs["voltage_threshold"])
        if "E4980AL_tolerance" in kwargs:
            self.E4980AL_tolerance = float(kwargs["E4980AL_tolerance"])
        if "write_output" in kwargs:
            self.write_output = bool(kwargs["write_output"])
        if "fileList" in kwargs:
            self.fileList = kwargs["fileList"]
        if "trace_b" in kwargs:
            self.trace_b = kwargs["trace_b"]
        if "skiprows_txt" in kwargs:
            self.skiprows_txt = int(kwargs["skiprows_txt"])
        if "skiprows_csv" in kwargs:
            self.skiprows_csv = int(kwargs["skiprows_csv"])
        if "skiprows_trace" in kwargs:
            self.skiprows_trace = int(kwargs["skiprows_trace"])
        if "show" in kwargs:
            self.show = bool(kwargs["show"])
        if "savefig" in kwargs:
            self.savefig = bool(kwargs["savefig"])
        if "delimiter" in kwargs:
            self.delimiter = str(kwargs["delimiter"])
        if "df" in kwargs:
            self.df = kwargs["df"]
        if "df_freq_column" in kwargs:
            self.df_freq_column = str(kwargs["df_freq_column"])
        if "df_real_column" in kwargs:
            self.df_real_column = str(kwargs["df_real_column"])
        if "df_imag_column" in kwargs:
            self.df_imag_column = str(kwargs["df_imag_column"])

    def visualize_data(
        self,
        savefig=False,
        Zlog=False,
        allinone=False,
        plottype="impedance",
        show=True,
        legend=True,
    ):
        """Visualize impedance data.

        Parameters
        ----------
        savefig: bool, optional
            Decide if plots should be saved as pdf. Default is False.
            Saves the file as `filename` + index of dataset + `_impedance_overview.pdf`.
            If `allinone` is True, then it is `allinone_impedance_overview.pdf`.
        Zlog: bool, optional
            Plot impedance on logscale.
        show: bool, optional
            Decide if you want to immediately see the plot.
        allinone: bool, optional
            Visualize all data sets in one plot
        plottype: str, optional
            Choose between standard impedance plot ('impedance'),
            resistance / capacitance ("RC") and bode plot ('bode').
        legend: str, optional
            Choose if a legend should be shown. Recommended to switch to False
            when using large datasets.
        """
        if not savefig and not show:
            logger.warning(
                """visualize_data does not have any effect if you
                              neither save nor show the plot."""
            )
            return
        totaliters = 0
        savefigtmp = savefig
        showtmp = show
        labels = ["Data", None, None]

        for key in self.z_dict:
            zarray = self.z_dict[key]
            totaliters += zarray.shape[0]

        for key in self.omega_dict:
            append = False
            zarray = self.z_dict[key]
            iters = zarray.shape[0]
            logger.debug(f"Number of data sets in file {key} to visualise: {iters}")

            for i in range(iters):
                title = key + str(i)
                if allinone and totaliters > 1:
                    append = True
                    savefigtmp = False
                    labels = [key + str(i), None, None]
                    showtmp = False
                elif allinone and totaliters == 1:
                    append = False
                    labels = [key + str(i), None, None]
                    savefigtmp = savefig
                    title = "allinone"
                    showtmp = show

                if plottype == "impedance":
                    plot_impedance(
                        self.omega_dict[key],
                        zarray[i],
                        title=title,
                        show=showtmp,
                        save=savefigtmp,
                        Zlog=Zlog,
                        append=append,
                        labels=labels,
                        legend=legend,
                    )
                elif plottype == "bode":
                    plot_bode(
                        self.omega_dict[key],
                        zarray[i],
                        title=title,
                        show=showtmp,
                        save=savefigtmp,
                        append=append,
                        labels=labels,
                        legend=legend,
                    )
                elif plottype == "RC":
                    plot_resistance_capacitance(
                        self.omega_dict[key],
                        zarray[i],
                        title=title,
                        show=showtmp,
                        save=savefigtmp,
                        append=append,
                        labels=labels,
                        legend=legend,
                    )

                else:
                    raise RuntimeError("You chose an invalid plottype")
                totaliters -= 1

    def _initialize_parameters(
        self, model, parameters, emcee=False, weighting_model=False
    ):
        """
        The `model_parameters` are initialized either based on a
        provided `parameterdict` or an input file.

        Parameters
        ----------
        model: string
            Model name
        parameters: dict
            Parameter dictionary provided by user.
        emcee: bool
            Communicate if emcee was used.
        weighting_model: str
            Use an error model as weighting function.

        See Also
        --------
        :func:`impedancefitter.utils.set_parameters`
        :func:`impedancefitter.variance.weighting_residual`

        """
        return set_parameters(
            model,
            parameterdict=parameters,
            emcee=emcee,
            weighting_model=weighting_model,
        )

    def initialize_model(self, modelname, log=False, eps=False):
        """Interface to LMFIT model class.

        The equivalent circuit (represented as a string)
        is parsed and a LMFIT Model is returned.
        This can be useful if one wants to compute the impedance values
        for a given model and use it in a different context.

        Parameters
        ----------
        modelname: string
            Provide equivalent circuit model to be parsed.
        log: bool
            Decide, if logscale is used for the model.
        eps: bool
            Convert to complex permittivity and fit this instead of impedance.


        Returns
        -------
        model: :class:`lmfit.model.Model`
            The resulting LMFIT model.
        """
        model = get_equivalent_circuit_model(modelname, log, eps)
        return model

    # ruff: noqa: C901
    def run(
        self,
        modelname,
        solver=None,
        parameters=None,
        model_kwargs={},
        solver_kwargs={},
        log=False,
        weighting=None,
        show=False,
        report=False,
        savemodelresult=True,
        eps=False,
        residual="parts",
        limits_residual=None,
        weighting_model=False,
    ):
        """
        Main function that iterates through all data sets provided.

        Parameters
        ----------
        modelname: string
            Name of the model to be parsed. Must be built by those provided in
            :func:`impedancefitter.utils.available_models` and using `+`
            and `parallel(x, y)` as possible representations of series or
            parallel circuit.
        solver: string, optional
            Choose an optimizer. Must be available in LMFIT.
            Default is least_squares
        parameters: dict, optional
            Provide parameters if you do not want
            to read them from a yaml file (for instance in parallel UQ runs).
        model_kwargs: dict, optional
            Provide additional keywords for the model function to be called
            in the fitting routine.
        solver_kwargs: dict, optional
            Customize the employed solver. Interface to the LMFIT routine.
        weighting: str, optional
            Choose a weighting scheme. Default is unit weighting.
            Also possible: proportional and modulus weighting.
            See [Barsoukov2018]_ and [Orazem2017]_ for more information.
            Moreover, weighted least squares is possible (with `weighting_model`).
        weighting_model: bool, optional
            Uses weighted least squares.
            This should only be chosen if the data can be averaged.
            The average data will be fitted and
            the standard deviation is used for the weights.
            The keyword for this is WLS. In this case, you need to provide weights.
        savemodelresult: bool, optional
            Saves all :class:`lmfit.model.ModelResult` instances to plot
            or evaluate uncertainty later.
        residual: str
            Plot relative difference w.r.t. real and imaginary part if `parts`.
            Plot relative difference w.r.t. absolute value if `absolute`.
            Plot difference (residual) if `diff`.
        limits_residual: list, optional
            List with entries `[bottom, top]` for y-axis of residual plot.
        eps: bool, optional
            Fit dielectric properties instead of impedance
        report: bool, optional
            print report
        show: bool, optional
            Show plots
        log: bool, optional
            Log-transform impedance for fitting

        """
        self.modelname = modelname
        self.log = log
        self.eps = eps
        self.weighting_model = weighting_model
        if weighting is not None:
            if isinstance(weighting, str) and weighting in [
                "proportional",
                "modulus",
                "reweighting",
                "WLS",
            ]:
                self.weighting = weighting
            elif self.weighting_model:
                raise RuntimeError(
                    "The variable `weighting` must be None if you want "
                    "to use the weighting_model. "
                    "Otherwise, you must set weighting_model to False."
                )
            else:
                raise RuntimeError(
                    "The variable `weighting` must be a string and "
                    "refer to an available weighting scheme. "
                    "Use either `proportional` or `modulus` or `WLS`."
                )
        else:
            self.weighting = weighting
        self.show = show
        self.report = report

        # initialize solver
        if solver is not None:
            self.solvername = solver
        else:
            self.solvername = "least_squares"
        SCALAR_METHODS = [
            "nelder",
            "Nelder-Mead",
            "powell",
            "Powell",
            "cg",
            "CG",
            "bfgs",
            "BFGS",
            "newton",
            "Newton-CG",
            "lbfgsb",
            "L-BFGS-B",
            "tnc",
            "TNC",
            "cobyla",
            "COBYLA",
            "slsqp",
            "SLSQP",
            "dogleg",
            "trust-ncg",
            "differential_evolution",
            "trust-constr",
            "trust-exact",
            "trust-krylov",
        ]

        if weighting_model and self.solvername not in SCALAR_METHODS:
            raise AttributeError(f"Provide a scalar method. They are {SCALAR_METHODS}")
        if self.solvername == "emcee":
            self.emcee_tag = True
        else:
            self.emcee_tag = False

        self.solver_kwargs = solver_kwargs

        # initialize model
        self.model = self.initialize_model(self.modelname, log=self.log, eps=self.eps)
        # initialize model parameters
        if parameters is not None:
            logger.debug("Using provided parameter dictionary.")
<<<<<<< HEAD
            if not isinstance(parameters, dict):
                raise ValueError("You need to provide an input dictionary!")
=======
            assert isinstance(parameters, dict), (
                "You need to provide an input dictionary!"
            )
>>>>>>> 5f492ea7
        self.parameters = deepcopy(parameters)

        self.model_parameters = self._initialize_parameters(
            self.model, self.parameters, self.emcee_tag, self.weighting_model
        )
        if self.write_output is True:
            open("outfile.yaml", "w")  # create output file
        # TODO:
        # implement WLS here
        for key in self.omega_dict:
            self.omega = self.omega_dict[key]
            self.zarray = self.z_dict[key]
            self.iters = 1
            # determine number of iterations if more than 1 data set is in file
            if len(self.zarray.shape) > 1:
                self.iters = self.zarray.shape[0]
                logger.debug("Number of data sets:" + str(self.iters))
            if self.data_sets is not None:
                self.iters = self.data_sets
                logger.debug(
                    f"""Will only iterate
                                over {self.iters} data sets."""
                )
            for i in range(self.iters):
                self.Z = self.zarray[i]
                self.fittedValues = self.process_data_from_file(
                    key + str(i),
                    self.model,
                    self.model_parameters,
                    residual,
                    limits_residual,
                    self.weighting_model,
                    model_kwargs,
                )
                self._process_fitting_results(key + "_" + str(i))
        if self.write_output is True and hasattr(self, "fit_data"):
            outfile = open("outfile.yaml", "w")
            yaml.dump(self.fit_data, outfile)
        elif not hasattr(self, "fit_data"):
            logger.info("There was no file to process")

    def _read_dataframe(self):
        """Read in data from dataframe."""
        if (
            self.df is None
            or self.df_freq_column is None
            or self.df_real_column is None
            or self.df_imag_column is None
        ):
            raise ValueError(
                "You need to provide a dataframe and the columns"
                " for frequency, real and imaginary part."
            )

        omega, zarray = readin_Data_from_dataframe(
            df=self.df,
            df_freq_column=self.df_freq_column,
            df_real_column=self.df_real_column,
            df_imag_column=self.df_imag_column,
            minimumFrequency=self.minimumFrequency,
            maximumFrequency=self.maximumFrequency,
        )
        if zarray.size == 0:
            raise RuntimeError("In the dataframe an empty data set was provided.")

        return omega, zarray

    def _read_data(self, filename):
        """Read in data from file.

        Parameters
        ----------
        filename: str
            Name of the file to read from.
        """
        filepath = self.directory + filename
        if self.inputformat == "TXT" and filename.upper().endswith(self.ending.upper()):
            omega, zarray = readin_Data_from_TXT_file(
                filepath,
                self.skiprows_txt,
                self.skiprows_trace,
                self.trace_b,
                self.delimiter,
                self.minimumFrequency,
                self.maximumFrequency,
            )
        elif self.inputformat == "DTA" and filename.upper().endswith(".DTA"):
            omega, zarray = readin_Data_from_dta(
                filepath,
                minimumFrequency=self.minimumFrequency,
                maximumFrequency=self.maximumFrequency,
            )
        elif self.inputformat == "XLSX" and filename.upper().endswith(".XLSX"):
            omega, zarray = readin_Data_from_collection(
                filepath,
                "XLSX",
                minimumFrequency=self.minimumFrequency,
                maximumFrequency=self.maximumFrequency,
            )
        elif self.inputformat == "CSV" and filename.upper().endswith(".CSV"):
            omega, zarray = readin_Data_from_collection(
                filepath,
                "CSV",
                delimiter=self.delimiter,
                minimumFrequency=self.minimumFrequency,
                maximumFrequency=self.maximumFrequency,
                header=self.skiprows_csv,
            )
        elif self.inputformat == "CSV_E4980AL" and filename.endswith(".csv"):
            omega, zarray = readin_Data_from_csv_E4980AL(
                filepath,
                minimumFrequency=self.minimumFrequency,
                maximumFrequency=self.maximumFrequency,
                current_threshold=self.current_threshold,
                voltage_threshold=self.voltage_threshold,
                tolerance=self.E4980AL_tolerance,
            )
        else:
            return False, None, None

        if zarray.size == 0:
            raise RuntimeError(
                f"In file {filename} an empty data set was provided. "
                "If you used the E4980AL and set a current_threshold, "
                "the reason might be that there was no data point that matched "
                "the current_threshold."
            )

        return True, omega, zarray

    def _process_fitting_results(self, filename):
        """Write output to yaml file to prepare statistical analysis of the results.

        Parameters
        ----------
        filename: string
            name of file that is used as key in the output dictionary.
        """
        if not hasattr(self, "fit_data"):
            self.fit_data = {}
        values = self.fittedValues.best_values
        for key in values:
            if key == "Zdata":
                continue
            # conversion into python native type
            values[key] = float(values[key])
        self.fit_data[str(filename)] = values
        if self.savemodelresult:
            if not hasattr(self, "model_results"):
                self.model_results = {}
            self.model_results[str(filename)] = self.fittedValues

    def _fit_data(
        self,
        model,
        parameters,
        weights=None,
        log=True,
        eps=False,
        weighting_model=False,
        model_kwargs={},
    ):
        """Fit data to model.

        Wrapper for LMFIT fitting routine.

        Parameters
        ----------
        model: :class:`lmfit.model.Model` or :class:`lmfit.model.CompositeModel`
            The model to fit to.
        parameters: :class:`lmfit.parameter.Parameters`
            The model parameters to be used.
        weights: None or :class:`numpy.ndarray`
            Use weights to fit the data. Default is None (no weighting).
            The weights need to have the same shape as the impedance data.
        weighting_model: bool, optional
            Uses weighted least squares.
            This should only be chosen if the data can be averaged.
            The average data will be fitted and
            the standard deviation is used for the weights.
            The keyword for this is WLS. In this case, you need to provide weights.
        eps: bool, optional
            Fit dielectric properties instead of impedance
        log: bool, optional
            Log-transform impedance for fitting
        model_kwargs: dict, optional
            Pass keyword arguments to equivalent circuit model function


        Returns
        -------
        :class:`lmfit.model.ModelResult`
            Result of fit as LMFIT.ModelResult object.
        """
        logger.debug("#################################")
        logger.debug(f"fit data to {model._name} model")
        logger.debug("#################################")
        # initiate copy of parameters
        # TODO: still needed?
        params = deepcopy(parameters)
        # initiate empty result
        model_result = None

        logger.debug("#########\nFitting started \n#########")
        if log:
            Z = np.log10(self.Z)
        elif eps:
            Z = 1.0 / (1j * self.omega * params["c0all"] * self.Z)
        else:
            Z = self.Z
        max_nfev = None
        if "max_nfev" in self.solver_kwargs:
            max_nfev = self.solver_kwargs["max_nfev"]
            tmp_dict = {
                key: self.solver_kwargs[key]
                for key in set(self.solver_kwargs.keys()) - {"max_nfev"}
            }
        else:
            tmp_dict = self.solver_kwargs
        if weighting_model:
            model_result = lmfit.minimize(
                weighting_residual,
                params,
                method=self.solvername,
                args=(self.omega,),
                kws={"Zdata": Z, "model": model, "model_kwargs": model_kwargs},
            )
            best_values = deepcopy(model_result.params.valuesdict())
            setattr(model_result, "best_values", best_values)
        else:
            # this is also k=0 in reweighting
            model_result = model.fit(
                Z,
                params,
                omega=self.omega,
                method=self.solvername,
                fit_kws=tmp_dict,
                weights=weights,
                max_nfev=max_nfev,
                **model_kwargs,
            )
            if self.weighting == "reweighting":
                # raise NotImplementedError("Not yet implemented")
                tol = 1e-7
                tolA = 1
                tolPhi = 1
                tolZ = 1
                varA_old = 0
                varPhi_old = 0
                kmax = 50000
                k = 0
                while (
                    np.greater_equal(tolA, tol)
                    or np.greater_equal(tolZ, tol)
                    or np.greater_equal(tolPhi, tol)
                ) and k < kmax:
                    if k == 0:
                        Zfit = model_result.best_fit
                        varA, varPhi = variance_estimate(Z, Zfit)
                        fitparams = np.fromiter(
                            model_result.params.values(), dtype=float
                        )
                    varA_old, varPhi_old = varA, varPhi
                    fitparamsold = fitparams
                    weights = 1 / (np.abs(Z) ** 2 * varA_old) + 1j / (
                        np.abs(Z) ** 2 * (varA_old + varPhi_old) * np.angle(Z) ** 2
                    )
                    model_result = model.fit(
                        Z,
                        params,
                        omega=self.omega,
                        method=self.solvername,
                        fit_kws=tmp_dict,
                        weights=weights,
                        max_nfev=max_nfev,
                    )
                    Zfit = model_result.best_fit
                    params = model_result.params
                    fitparams = np.fromiter(model_result.params.values(), dtype=float)
                    varA, varPhi = variance_estimate(Z, Zfit)
                    tolA = np.abs(varA_old - varA) / varA
                    tolPhi = np.abs(varPhi_old - varPhi) / varPhi
                    diff = fitparamsold - fitparams
                    tolZ = np.sqrt(diff.dot(diff)) / np.sqrt(fitparams.dot(fitparams))
                    print(tolA, tolPhi, tolZ)
                    k += 1
                logger.info(f"Converged after {k} iterations")

        if self.weighting in ["proportional", "modulus", "WLS"]:
            _calculate_statistics(model_result)
        if not self.report:
            if weighting_model:
                logger.debug(lmfit.fit_report(model_result))
            else:
                logger.debug(model_result.fit_report())
        else:
            if weighting_model:
                logger.info(lmfit.fit_report(model_result))
            else:
                logger.info(model_result.fit_report())

        # return solver message (needed since lmfit handles messages
        # differently for the various solvers)
        if hasattr(model_result, "message"):
            if model_result.message is not None:
                logger.debug("Solver message: " + model_result.message)
        if hasattr(model_result, "lmdif_message"):
            if model_result.lmdif_message is not None:
                logger.debug("Solver message (leastsq): " + model_result.lmdif_message)
        if hasattr(model_result, "ampgo_msg"):
            if model_result.ampgo_msg is not None:
                logger.debug("Solver message (ampgo): " + model_result.ampgo_msg)
        return model_result

    def get_resistance_capacitance(self):
        """Convert impedance to resistance and capacitance."""
        self.R_dict = {}
        self.C_dict = {}
        for key in self.omega_dict:
            self.omega = self.omega_dict[key]
            self.zarray = self.z_dict[key]
            rarray = np.zeros(self.zarray.shape, dtype=np.float128)
            carray = np.zeros(self.zarray.shape, dtype=np.float128)
            self.iters = 1
            # determine number of iterations if more than 1 data set is in file
            if len(self.zarray.shape) > 1:
                self.iters = self.zarray.shape[0]
                logger.debug("Number of data sets:" + str(self.iters))
            for i in range(self.iters):
                self.Z = self.zarray[i]
                rarray[i], carray[i] = _return_resistance_capacitance(
                    self.omega, self.Z
                )
            self.R_dict[key] = rarray
            self.C_dict[key] = carray

    def get_admittance(self):
        """Convert impedance to admittance."""
        self.Y_dict = {}
        for key in self.omega_dict:
            self.zarray = self.z_dict[key]
            xarray = np.zeros(self.zarray.shape, dtype=np.complex128)
            self.iters = 1
            # determine number of iterations if more than 1 data set is in file
            if len(self.zarray.shape) > 1:
                self.iters = self.zarray.shape[0]
                logger.debug("Number of data sets:" + str(self.iters))
            for i in range(self.iters):
                self.Z = self.zarray[i]
                xarray[i] = 1.0 / self.Z
            self.Y_dict[key] = xarray

    def process_data_from_file(
        self,
        filename,
        model,
        parameters,
        residual="parts",
        limits_residual=None,
        weighting_model=False,
        model_kwargs={},
    ):
        """Fit data from input file to model.

        Wrapper for LMFIT fitting routine.

        Parameters
        ----------
        filename: str
            Filename, which is contained in the data dictionaries
            :attr:`omega_dict` and :attr:`z_dict`.
        model: :class:`lmfit.model.Model` or :class:`lmfit.model.CompositeModel`
            The model to fit to.
        parameters: :class:`lmfit.parameter.Parameters`
            The model parameters to be used.
        residual: str
            Plot relative difference w.r.t. real and imaginary part if `parts`.
            Plot relative difference w.r.t. absolute value if `absolute`.
            Plot difference (residual) if `diff`.
        limits_residual: list, optional
            List with entries `[bottom, top]` for y-axis of residual plot.
        model_kwargs: dict, optional
            Provide additional keywords for the model function to be called
            in the fitting routine.
        weighting_model: str
            Use an error model as weighting function.


        Returns
        -------
        :class:`lmfit.model.ModelResult`
            Result of fit as :class:`lmfit.model.ModelResult` object.

        """
        logger.debug("Going to fit")
        weights = None
        if self.weighting == "proportional":
            weights = 1.0 / self.Z.real + 1j / self.Z.imag
        elif self.weighting == "modulus":
            weights = 1.0 / np.abs(self.Z) + 1j / np.abs(self.Z)
        elif self.weighting == "WLS":
            weights = self.Zstd
        fit_output = self._fit_data(
            model,
            parameters,
            log=self.log,
            model_kwargs=model_kwargs,
            eps=self.eps,
            weights=weights,
            weighting_model=weighting_model,
        )
        if self.log:
            Z_fit = np.power(10, fit_output.best_fit)
        elif self.eps:
            Z_fit = 1.0 / (1j * self.omega * fit_output.best_fit * parameters["c0all"])
        elif self.weighting_model:
            tmp_model = get_equivalent_circuit_model(self.modelname)
            Z_fit = tmp_model.eval(omega=self.omega, **fit_output.best_values)
        else:
            Z_fit = fit_output.best_fit
        logger.debug("Fit successful")
        # plots if LogLevel is DEBUG or figure should be saved
        if self.show or self.savefig:
            if self.show:
                logger.info("Going to plot results")
            if self.savefig:
                logger.info("Going to save plot of fit result to file.")
            title = "fit_result_" + filename
            plot_impedance(
                self.omega,
                self.Z,
                title=title,
                Z_fit=Z_fit,
                show=self.show,
                save=self.savefig,
                residual=residual,
                limits_residual=limits_residual,
            )
        return fit_output

    def plot_initial_best_fit(self, save=False, show=True):
        """Plot initial and best fit together.

        This method reveals how good the initial fit was.

        Parameters
        ----------
        save: bool, optional
            Save plot
        show: bool, optional
            Show plot

        """
        if self.log:
            Z_fit = np.power(10, self.fittedValues.best_fit)
            Z_init = np.power(10, self.fittedValues.init_fit)
        else:
            Z_fit = self.fittedValues.best_fit
            Z_init = self.fittedValues.init_fit
        plot_impedance(
            self.omega,
            self.Z,
            "Comparison of initial and best fit",
            Z_fit=Z_fit,
            show=show,
            save=save,
            Z_comp=Z_init,
        )

    def cluster_emcee_result(self, constant=1e2, show=False):
        r"""Apply clustering to eliminate low-probability samples.

        Parameters
        ----------
        constant: float
            The constant, which is used to define the threshold
            from which on walkers are eliminated.
        show: bool, optional
            Plot clustering result.

        Notes
        -----
        The clustering approach described in [Hou2012]_ is implemented in
        this function.
        The walkers are sorted by probability and subsequently
        the difference between adjacent walker probabilities
        :math:`\Delta_j` is evaluated.
        Then the average difference between the current and the first
        walkeri (:math:`\bar{\Delta}_j`) is evaluated.
        Both differences are compared and a threshold is defined:

        .. math::

            \Delta_j > \mathrm{constant} \cdot \bar{\Delta}_j

        When this inequality becomes true,
        all walkers with :math:`k > j` are thrown away.

        References
        ----------
        .. [Hou2012] Hou, F., Goodman, J., Hogg, D. W., Weare, J., & Schwab, C. (2012).
            An affine-invariant sampler for exoplanet fitting and
            discovery in radial velocity data. Astrophysical Journal, 745(2).
            https://doi.org/10.1088/0004-637X/745/2/198
        """
<<<<<<< HEAD
        if not hasattr(self, "model_results"):
            raise ValueError("You need to have saved the LMFIT model results.")
=======
        assert hasattr(self, "model_results"), (
            "You need to have saved the LMFIT model results."
        )
>>>>>>> 5f492ea7
        if not self.emcee_tag:
            raise ValueError(
                "You need to have run emcee " "as a solver to use this function"
            )
        for fits in self.model_results:
            res = self.model_results[fits]
            lnprob = np.swapaxes(res.lnprob, 0, 1)
            chain = np.swapaxes(res.chain, 0, 1)
            walker_prob = []
            for i in range(lnprob.shape[0]):
                walker_prob.append(-np.mean(lnprob[i]))
            if show:
                plt.title("walkers sorted by probability")
                plt.xlabel("walker")
                plt.ylabel("negative mean ln probability")
                plt.plot(np.sort(walker_prob))
                plt.show()
            sorted_indices = np.argsort(walker_prob)
            sorted_fields = np.sort(walker_prob)
            l0 = sorted_fields[0]
            differences = np.diff(sorted_fields)
            if show:
                plt.title("difference between adjacent walkers")
                plt.xlabel("walker")
                plt.ylabel("difference")
                plt.plot(differences)
                plt.show()
            # numerator with j + 1 since enumerate starts from 0
            average_differences = [
                (x - l0) / (j + 1) for j, x in enumerate(sorted_fields[1::])
            ]
            if show:
                plt.title("average difference between current and first walker")
                plt.ylabel("average difference")
                plt.xlabel("walker")
                plt.plot(average_differences)
                plt.show()

            # set cut to the maximum number of walkers
            cut = len(walker_prob)
            for i in range(differences.size):
                if differences[i] > constant * average_differences[i]:
                    cut = i
                    logger.debug(f"Cut off at walker {cut}")
                    break
            if show:
                plt.title("Acceptance fractions after clustering")
                plt.xlabel("walker")
                plt.ylabel("acceptance fraction")
                plt.plot(
                    np.take(res.acceptance_fraction, sorted_indices[::]),
                    label="initial",
                )
                plt.plot(
                    np.take(res.acceptance_fraction, sorted_indices[:cut:]),
                    label="clustered",
                )
                plt.legend()
                plt.show()
            setattr(res, "new_chain", np.take(chain, sorted_indices[:cut:], axis=0))
            setattr(
                res,
                "new_flatchain",
                pd.DataFrame(
                    res.new_chain.reshape((-1, res.nvarys)), columns=res.var_names
                ),
            )

    def emcee_report(self):
        """Reports acceptance fraction and autocorrelation times."""
        if not self.emcee_tag:
            logger.error(
                """You need to have run emcee
                            as a solver to use this function"""
            )
            return

<<<<<<< HEAD
        if not hasattr(self, "model_results"):
            raise ValueError("You need to have saved the LMFIT model results.")
=======
        assert hasattr(self, "model_results"), (
            "You need to have saved the LMFIT model results."
        )
>>>>>>> 5f492ea7
        for fits in self.model_results:
            fittedValues = self.model_results[fits]
            if hasattr(fittedValues, "acor"):
                i = 0
                logger.info("Correlation times per parameter")
                for p in fittedValues.params:
                    if fittedValues.params[p].vary:
                        print(p, fittedValues.acor[i])
                        i += 1
            else:
                logger.warning(
                    """No autocorrelation data available.
                                  Maybe run a longer chain?"""
                )

            plt.xlabel("walker")
            plt.ylabel("acceptance fraction")
            plt.plot(fittedValues.acceptance_fraction)
            plt.show()

            highest_prob = np.argmax(fittedValues.lnprob)
            hp_loc = np.unravel_index(highest_prob, fittedValues.lnprob.shape)
            mle_soln = fittedValues.chain[hp_loc]
            paramsmle = {}
            for i, par in enumerate(fittedValues.var_names):
                paramsmle[par] = mle_soln[i]

            print("\nMaximum Likelihood Estimation from emcee       ")
            print("-------------------------------------------------")
            print("Parameter  MLE Value   Median Value   Uncertainty")
            fmt = "  {:5s}  {:11.5f} {:11.5f}   {:11.5f}".format
            for name in fittedValues.var_names:
                print(
                    fmt(
                        name,
                        paramsmle[name],
                        fittedValues.params[name].value,
                        fittedValues.params[name].stderr,
                    )
                )

    def plot_emcee_chains(self, title=True, savefig=False):
        """Plot chains of MCMC run in emcee."""
        for fits in self.model_results:
            fittedValues = self.model_results[fits]
            ndim = len(fittedValues.var_names)
            fig, axes = plt.subplots(ndim, figsize=(15, 10), sharex=True)
            samples = fittedValues.chain
            labels = get_labels(fittedValues.var_names)
            for i in range(ndim):
                ax = axes[i]
                ax.plot(samples[:, :, i], "k", alpha=0.3)
                ax.set_xlim(0, len(samples))
                ax.set_ylabel(labels[fittedValues.var_names[i]])
                ax.yaxis.set_label_coords(-0.1, 0.5)

            axes[-1].set_xlabel("step number")
            plt.suptitle("Chains " + fits, y=1.05)
            plt.tight_layout()
            if savefig:
                plt.savefig(fits + "__chains.pdf")
            plt.show()

    def plot_uncertainty_interval(self, sigma=1):
        """Plot uncertainty interval around best fit.

        Parameters
        ----------
        sigma: {1, 2, 3}, optional
            Choose sigma for confidence interval.

        """
<<<<<<< HEAD
        if not isinstance(sigma, int):
            raise ValueError("Sigma needs to be integer and range between 1 and 3.")
        if not 1 <= sigma <= 3:
            raise ValueError("Sigma needs to be integer and range between 1 and 3.")
        if not hasattr(self, "model_results"):
            raise ValueError("You need to have saved the LMFIT model results.")
=======
        assert isinstance(sigma, int), (
            "Sigma needs to be integer and range between 1 and 3."
        )
        assert sigma >= 1, "Sigma needs to be integer and range between 1 and 3."
        assert sigma <= 3, "Sigma needs to be integer and range between 1 and 3."
        assert hasattr(self, "model_results"), (
            "You need to have saved the LMFIT model results."
        )
>>>>>>> 5f492ea7

        for d in self.fit_data:
            iters = 1
            for i in range(iters):
                modelresult = self.model_results[d]
                if self.solvername != "emcee":
                    logger.debug("Not Using emcee")
                    ci = modelresult.conf_interval()
                else:
                    logger.debug("Using emcee")
                    ci = self.emcee_conf_interval(modelresult)
                eval1 = lmfit.Parameters()
                eval2 = lmfit.Parameters()
                for p in modelresult.params:
                    if p == "__lnsigma":
                        continue
                    eval1.add(p, value=modelresult.best_values[p])
                    eval2.add(p, value=modelresult.best_values[p])
                    if p in ci:
                        eval1[p].set(value=ci[p][3 - sigma][1])
                        eval2[p].set(value=ci[p][3 + sigma][1])

                Z1 = modelresult.eval(params=eval1)
                Z2 = modelresult.eval(params=eval2)
                Z = modelresult.best_fit
                plot_uncertainty(
                    modelresult.userkws["omega"],
                    modelresult.data,
                    Z,
                    Z1,
                    Z2,
                    sigma,
                    model=i,
                )

    def emcee_conf_interval(self, result):
        r"""Compute emcee confidence intervals.

        The :math:`1\sigma` to :math:`3\sigma` confidence
        intervals are computed for a fitting result
        generated by emcee since this case is not
        covered by the original LMFIT implementation.

        Parameters
        ----------
        result: :class:`lmfit.model.ModelResult`
            Result from fit.

        Returns
        -------
        dict
            Dictionary containing limits of confidence intervals
            for all free parameters.
            The limits are structured in a list with 7 items, which
            are ordered as follows:

            #. lower limit of :math:`3\sigma` confidence interval.
            #. lower limit of :math:`2\sigma` confidence interval.
            #. lower limit of :math:`1\sigma` confidence interval.
            #. median.
            #. upper limit of  :math:`1\sigma` confidence interval.
            #. upper limit of  :math:`2\sigma` confidence interval.
            #. upper limit of  :math:`3\sigma` confidence interval.

        """
        if not self.emcee_tag:
            print(
                """You need to have run emcee
                     as a solver to use this function"""
            )
            return

        ci = {}
        percentiles = [
            0.5 * (1.0 - 0.9973002039367398),
            0.5 * (1.0 - 0.9544997361036416),
            0.5 * (1.0 - 0.6826894921370859),
            0.5,
            0.5 * (1.0 + 0.6826894921370859),
            0.5 * (1.0 + 0.9544997361036416),
            0.5 * (1.0 + 0.9973002039367398),
        ]
        pars = [p for p in result.params if result.params[p].vary]
        for i, p in enumerate(pars):
            quantile = np.percentile(result.flatchain[p], np.array(percentiles) * 100)
            ci[p] = list(zip(percentiles, quantile))
        return ci

    def prepare_emcee_run(
        self,
        leastsquaresresult,
        lnsigma={"value": np.log(0.1), "min": np.log(0.001), "max": np.log(2)},
        nwalkers=100,
        radius=1e-4,
        weighted=False,
        burn=500,
        steps=10e3,
        thin=10,
        fix_parameters=[],
    ):
        """Prepare initial configuration based on previous least squares run.


        Parameters
        ----------
        leastsquaresresult: :class:`lmfit.ModelResult`
            Result of previous least squares run on same model.
            Basically the initial setting. Could also stem from
            a previous MCMC run.
        lnsigma: dict
            Value of initial guess for experimental uncertainty.
        nwalkers: int
            Number of walkers.
        radius: float
            Radius of ball around initial guess.
        burn: int
            Number of steps to be removed from MCMC chain in burn-in phase.
        steps: int
            Length of MCMC chain.
        thin: int
            Take only every `thin`-th step into account.
        weighted: bool
            If `False`, `lnsigma` will be used.
        fix_parameters: list
            Tell emcee to fix certain parameters to their least squares result.

        Notes
        -----
        The result from a previous least squares run is taking and
        the emcee run is prepared.
        The walkers are created and their initial positions are assigned.
        The initial positions are placed in a tight Gaussian ball around
        the least squares guess. Their radius can be set manually.
        Important parameters for the MCMC chains are set.

        Returns
        -------
        dict
            dictionary, which can be passed to run method via `solver_kwargs` keyword.
        """
        # take results from least squares
        parameters_dict = {}
        for ls_param in leastsquaresresult.params:
            parameters_dict[ls_param] = {}
            parameters_dict[ls_param]["value"] = leastsquaresresult.params[
                ls_param
            ].value
            parameters_dict[ls_param]["min"] = -np.inf
            parameters_dict[ls_param]["max"] = np.inf
            if ls_param in fix_parameters:
                parameters_dict[ls_param]["vary"] = False
            else:
                parameters_dict[ls_param]["vary"] = leastsquaresresult.params[
                    ls_param
                ].vary

        # get parameters in right order
        parameters = []
        for p in leastsquaresresult.var_names:
            if parameters_dict[p]["vary"] is True:
                parameters.append(p)

        # for__lnsigma if lnsigma has not been fitted yet
        if "__lnsigma" not in parameters:
            parameters_dict["__lnsigma"] = lnsigma

        ls_values = [parameters_dict[p]["value"] for p in parameters]
        nvarys = len(parameters)
        if "__lnsigma" not in parameters:
            ls_values.append(lnsigma["value"])
            nvarys += 1
        # and assemble tiny gaussian ball around least squares result
        pos = np.array(ls_values) * (1.0 + radius * np.random.randn(nwalkers, nvarys))
        solver_kwargs = {
            "seed": 42,
            # 'nan_policy': 'omit',
            "burn": burn,
            "steps": steps,
            "nwalkers": nwalkers,
            "thin": thin,
            "pos": pos,
            "is_weighted": weighted,
        }
        return solver_kwargs, parameters_dict

    def linkk_test(
        self,
        capacitance=False,
        inductance=False,
        save=False,
        c=0.85,
        maxM=100,
        show=True,
        limits=[-2, 2],
        weighting="modulus",
    ):
        """Lin-KK test to check Kramers-Kronig validity.

        Parameters
        ----------
        capacitance: bool, optional
            Add extra capacitance to circuit.
        inductance: bool, optional
            Add extra inductance to circuit.
        c: double, optional
            Set threshold for algorithm as described in [Schoenleber2014]_.
            Must be between 0 and 1.
        maxM: int, optional
            Maximum number of RC elements. Default is 100.
        show: bool
            Show plots of test result. Default is True.
        limits: list, optional
            Lower and upper limit of residual.
        weighting: "modulus" or None
            Apply modulus weighting (as in [Schoenleber2014]_) or process
            unweighted data.
        save: bool
            Save figures of results

        Returns
        -------
        results : dict
            Values of Lin-KK test for each file.
        mus: dict
            All `mu` values during Lin-KK run for each file.
        residuals: dict
            Least-squares residuals during Lin-KK run for each file.

        Notes
        -----
        The implementation of the algorithm follows [Schoenleber2014]_
        closely.

        If the option `savefig` is generally enabled, the plot result
        of the LinKK-Test will be saved to a pdf-file.

        References
        ----------
        .. [Schoenleber2014] Schönleber, M., Klotz, D., & Ivers-Tiffée, E. (2014).
                             A Method for Improving the Robustness of
                             linear Kramers-Kronig Validity Tests.
                             Electrochimica Acta, 131, 20–27.
                             https://doi.org/10.1016/j.electacta.2014.01.034
        """
        results = {}
        mus = {}
        residuals = {}
        titlebegin = "Lin-KK test "

        if save != self.savefig:
            logger.warning(
                "Kwarg `savefig' is overwriting the global `savefig` attribute."
            )
            save = self.savefig
        if show != self.show:
            logger.warning("Kwarg `show' is overwriting the global `show` attribute.")

        if capacitance:
            titlebegin += "capacitance "
        if inductance:
            titlebegin += "inductance "
        for key in self.omega_dict:
            self.omega = self.omega_dict[key]
            self.zarray = self.z_dict[key]
            if self.omega.size < maxM:
                logger.warning(
                    "The maximal number of RC elements is greater than "
                    f"the number of frequencies ({self.omega.size}). "
                    "This does not make sense. "
                    "Consider decreasing the maximal number of RC elements if "
                    "the LinKK test uses more RC elements than frequencies."
                )
            # determine number of iterations if more than 1 data set is in file
            if len(self.zarray.shape) > 1:
                self.iters = self.zarray.shape[0]
                logger.debug("Number of data sets:" + str(self.iters))
            if self.data_sets is not None:
                self.iters = self.data_sets
                logger.debug(
                    f"""Will only iterate
                                over {self.iters} data sets."""
                )
            for i in range(self.iters):
                self.Z = self.zarray[i]
                (
                    results[key + str(i)],
                    mus[key + str(i)],
                    residuals[key + str(i)],
                ) = self._linkk_core(
                    self.omega,
                    self.Z,
                    capacitance,
                    inductance,
                    c,
                    maxM,
                    weighting=weighting,
                )
                if show or save:
                    Z_fit = self._get_linkk_impedance(results[key + str(i)])
                    plot_impedance(
                        self.omega,
                        self.Z,
                        title=titlebegin + str(key) + str(i),
                        Z_fit=Z_fit,
                        residual="absolute",
                        limits_residual=limits,
                        show=show,
                        save=save,
                        sign=True,
                    )

        return results, mus, residuals

    def _get_linkk_impedance(self, params):
        """Compute Lin-KK impedance.

        Parameters
        ----------
        params: dict
            Parameter returned from Lin-KK test.


        Returns
        -------
        :class:`numpy.ndarray`, complex
            impedances

        """
        modelR = "R"
        R = self.initialize_model(modelR)
        Z_fit = R.eval(omega=self.omega, R=params["R"])

        start = 1

        if "C" in params:
            modelC = "C"
            C = self.initialize_model(modelC)
            Z_fit = np.sum([Z_fit, C.eval(omega=self.omega, C=params["C"])], axis=0)
            start += 1

        if "L" in params:
            modelL = "L"
            L = self.initialize_model(modelL)
            Z_fit = np.sum([Z_fit, L.eval(omega=self.omega, L=params["L"])], axis=0)
            start += 1

        M = int((len(params) - start) / 2)

        modelRC = "RCtau"
        RC = self.initialize_model(modelRC)

        RCtaus = np.array(
            [
                RC.eval(
                    omega=self.omega,
                    Rk=params["R_" + str(m)],
                    tauk=params["tau_" + str(m)],
                )
                for m in range(M)
            ]
        )
        if M > 1:
            add = np.sum(RCtaus, axis=0)
            Z_fit = np.sum([Z_fit, add], axis=0)
        else:
            Z_fit = np.sum([Z_fit, RCtaus[0]], axis=0)
        return Z_fit

    def _linkk_core(
        self,
        omega,
        Z,
        capacitance=False,
        inductance=False,
        c=0.85,
        maxM=100,
        weighting="modulus",
    ):
        """Core of Lin-KK algorithm.

        Parameters
        ----------
        omega: :class:`numpy.ndarray`, double
            list of frequencies
        Z: :class:`numpy.ndarray`, impedance
            impedance array
        capacitance: bool, optional
            Add extra capacitance to circuit.
        inductance: bool, optional
            Add extra inductance to circuit.
        c: double, optional
            Set threshold for algorithm as described in [Schoenleber2014]_.
            Must be between 0 and 1.
        maxM: int, optional
            Maximum number of RC elements. Default is 100.
        weighting: "modulus" or None
            Apply modulus weighting (as in [Schoenleber2014]_) or process
            unweighted data.


        Notes
        -----
        The implementation of the algorithm follows [Schoenleber2014]_
        closely.

        Returns
        -------
        fitresult : dict
            Values of Lin-KK test.
        mus: list
            All `mu` values during Lin-KK run.
        residuals: list
            Least-squares residuals during Lin-KK run.

        """
        # initial value for M
        M = 1

        tau_min = 1.0 / omega[-1]
        tau_max = 1.0 / omega[0]
        mu = 1.0

        # initialize initial resistor
        modelR = "R"
        R = self.initialize_model(modelR)

        # initialize matrix for linear least-squares

        if weighting == "modulus":
            weight = 1.0 / np.abs(self.Z)
        elif weighting is None:
            weight = np.ones(self.Z.size)
            print(weight)
        else:
            raise RuntimeError("This is not a valid weighting option.")

        weightM = np.diag(weight)
        Abase = R.eval(omega=self.omega, R=1.0).real
        start = 1
        # add capacitance and inductance if specified
        if capacitance:
            modelC = "C"
            C = self.initialize_model(modelC)
            Abase = np.c_[Abase, C.eval(omega=self.omega, C=1.0)]
            start += 1

        if inductance:
            modelL = "L"
            L = self.initialize_model(modelL)
            Abase = np.c_[Abase, L.eval(omega=self.omega, L=1.0)]
            start += 1
        mus = []
        res = []

        modelRC = "RCtau"
        tauk = tau_max

        RC = self.initialize_model(modelRC)

        while np.greater(mu, c):
            A = np.copy(Abase)
            if M > 1:
                for m in range(M):
                    tauk = np.power(
                        10,
                        np.log10(tau_min) + m / (M - 1) * np.log10(tau_max / tau_min),
                    )
                    A = np.c_[A, RC.eval(omega=self.omega, Rk=1.0, tauk=tauk)]
            else:
                A = np.c_[A, RC.eval(omega=self.omega, Rk=1.0, tauk=tauk)]

            # solve least-squares problem for real and imaginary part together
            real = weightM.dot(A.real)
            imag = weightM.dot(A.imag)
            Zweighted = weightM.dot(self.Z)

            a = np.concatenate((real, imag))
            y = np.concatenate((Zweighted.real, Zweighted.imag))
            # note that rcond=-1 means that singular values are hardly reached
            b, residualslstsq, rank, s = np.linalg.lstsq(a, y, rcond=-1)

            rks = b[start:]

            mu = _compute_mu(rks)

            # when M is greater than the number of frequencies,
            # the residual is not computed by numpy thus we put a -1 there
            if len(residualslstsq) == 1:
                res.append(residualslstsq[0])
            else:
                print(residualslstsq)
                logger.warning(
                    """
                               No residual was computed for either of 2 reasons:
                               1.) M is greater than number of frequencies.
                               2.) Singular values were detected and removed.
                               Will add -1 to list of residuals."""
                )
                res.append(-1)

            mus.append(mu)

            # Note by Julius: to show that code worked,
            # I computed the residual as given in Schönleber paper
            # Then, I compared to the lstsq residual computed by numpy.
            # for documentation reasons, I kept the lines commented.
            """
            Z_fit = R.eval(omega=omega, R=b[0])

            if capacitance and not inductance:
                Z_fit = np.sum([Z_fit, C.eval(omega=omega, C=1. / b[1])], axis=0)
            elif capacitance and inductance:
                Z_fit = np.sum([Z_fit, C.eval(omega=omega, C=1. / b[1])], axis=0)
                Z_fit = np.sum([Z_fit, L.eval(omega=omega, L=b[2])], axis=0)
            elif inductance and not capacitance:
                Z_fit = np.sum([Z_fit, L.eval(omega=omega, L=b[1])], axis=0)

            if M > 1:
                taus = np.array([np.power(10, np.log10(tau_min) + m / (M - 1)
                       * np.log10(tau_max / tau_min)) for m in range(M)])
                RCtaus = np.array([RC.eval(omega=self.omega, Rk=rks[m], tauk=taus[m])
                                   for m in range(M)])
                add = np.sum(RCtaus, axis=0)
                Z_fit = np.sum([Z_fit, add], axis=0)

            elif M == 1:
                add = RC.eval(omega=self.omega, Rk=rks[0], tauk=tauk)
                Z_fit = np.sum([Z_fit, add], axis=0)
            rescomp = np.sum(((Z_fit.real - self.Z.real) * weight)**2
                              + ((Z_fit.imag - self.Z.imag) * weight)**2)
            if not np.isclose(res[-1], rescomp):
                print("Detected difference between lstlsq and residual at M=",
                      M, res[-1], rescomp)
            """

            M += 1
            if M > maxM:
                logger.warning("Reached maximum number of RC elements.")
                break

        logger.debug(f"\nmu = {mu}, c = {c}\n")

        fitresult = {"R": b[0]}

        # Found negative inductance and / or capacitance values when fitting.
        # I am not sure if this is correct.

        if capacitance and not inductance:
            fitresult["C"] = 1.0 / b[1]
            if b[1] < 0:
                logger.warning("The LinKK-fitted capacitance is negative!")
        elif capacitance and inductance:
            fitresult["C"] = 1.0 / b[1]
            if b[1] < 0:
                logger.warning("The LinKK-fitted capacitance is negative!")
            fitresult["L"] = b[2]
            if b[2] < 0:
                logger.warning("The LinKK-fitted inductance is negative!")
        elif inductance and not capacitance:
            fitresult["L"] = b[1]
            if b[1] < 0:
                logger.warning("The LinKK-fitted inductance is negative!")

        M -= 1
        if M > 1:
            taus = np.array(
                [
                    np.power(
                        10,
                        np.log10(tau_min) + m / (M - 1) * np.log10(tau_max / tau_min),
                    )
                    for m in range(M)
                ]
            )
            for m in range(M):
                fitresult["R_" + str(m)] = rks[m]
                fitresult["tau_" + str(m)] = taus[m]
        elif M == 1:
            fitresult["R_" + str(0)] = rks[0]
            fitresult["tau_" + str(0)] = tau_max

        logger.info(f"Used M={M} RC elements.")
        return fitresult, mus, res


def _compute_mu(fit_values):
    r"""Compute mu from Rk values.

    Parameters
    ----------
    fit_values: list
        Contains Rk fit values.
        Rks are used to compute :math:`\mu` as
        described in [Schoenleber2014]_.

    Returns
    -------
    double
        Value of :math:`\mu`.
    """
    neg = 0.0
    pos = 0.0

    for value in fit_values:
        if np.less(value, 0.0):
            neg += -value
        else:
            pos += value

    if np.greater(pos, 0):
        mu = 1.0 - (neg / pos)
    else:
        mu = -np.inf
    return mu


def _calculate_statistics(model_result):
    """Calculate the fitting statistics.

    Function taken from LMFIT source code
    and modified
    https://github.com/lmfit/lmfit-py/blob/05bbc07321480d02dcd13c122ba16d42ec3d4eae/lmfit/minimizer.py

    It corrects for the weighting and thus makes fits comparable.
    """
    model_result.residual = (
        (model_result.best_fit - model_result.data).ravel().view(np.float64)
    )
    if isinstance(model_result.residual, np.ndarray):
        model_result.chisqr = (model_result.residual**2).sum()
    else:
        model_result.chisqr = model_result.residual
    model_result.redchi = model_result.chisqr / max(1, model_result.nfree)
    # this is -2*loglikelihood
    model_result.chisqr = max(model_result.chisqr, 1.0e-250 * model_result.ndata)
    _neg2_log_likel = model_result.ndata * np.log(
        model_result.chisqr / model_result.ndata
    )
    model_result.aic = _neg2_log_likel + 2 * model_result.nvarys
    model_result.bic = (
        _neg2_log_likel + np.log(model_result.ndata) * model_result.nvarys
    )<|MERGE_RESOLUTION|>--- conflicted
+++ resolved
@@ -615,14 +615,8 @@
         # initialize model parameters
         if parameters is not None:
             logger.debug("Using provided parameter dictionary.")
-<<<<<<< HEAD
             if not isinstance(parameters, dict):
-                raise ValueError("You need to provide an input dictionary!")
-=======
-            assert isinstance(parameters, dict), (
-                "You need to provide an input dictionary!"
-            )
->>>>>>> 5f492ea7
+                raise ValueError("You need to provide an input dictionary")
         self.parameters = deepcopy(parameters)
 
         self.model_parameters = self._initialize_parameters(
@@ -1128,14 +1122,9 @@
             discovery in radial velocity data. Astrophysical Journal, 745(2).
             https://doi.org/10.1088/0004-637X/745/2/198
         """
-<<<<<<< HEAD
+
         if not hasattr(self, "model_results"):
             raise ValueError("You need to have saved the LMFIT model results.")
-=======
-        assert hasattr(self, "model_results"), (
-            "You need to have saved the LMFIT model results."
-        )
->>>>>>> 5f492ea7
         if not self.emcee_tag:
             raise ValueError(
                 "You need to have run emcee " "as a solver to use this function"
@@ -1213,14 +1202,8 @@
             )
             return
 
-<<<<<<< HEAD
         if not hasattr(self, "model_results"):
             raise ValueError("You need to have saved the LMFIT model results.")
-=======
-        assert hasattr(self, "model_results"), (
-            "You need to have saved the LMFIT model results."
-        )
->>>>>>> 5f492ea7
         for fits in self.model_results:
             fittedValues = self.model_results[fits]
             if hasattr(fittedValues, "acor"):
@@ -1293,23 +1276,13 @@
             Choose sigma for confidence interval.
 
         """
-<<<<<<< HEAD
+
         if not isinstance(sigma, int):
             raise ValueError("Sigma needs to be integer and range between 1 and 3.")
         if not 1 <= sigma <= 3:
             raise ValueError("Sigma needs to be integer and range between 1 and 3.")
         if not hasattr(self, "model_results"):
             raise ValueError("You need to have saved the LMFIT model results.")
-=======
-        assert isinstance(sigma, int), (
-            "Sigma needs to be integer and range between 1 and 3."
-        )
-        assert sigma >= 1, "Sigma needs to be integer and range between 1 and 3."
-        assert sigma <= 3, "Sigma needs to be integer and range between 1 and 3."
-        assert hasattr(self, "model_results"), (
-            "You need to have saved the LMFIT model results."
-        )
->>>>>>> 5f492ea7
 
         for d in self.fit_data:
             iters = 1
