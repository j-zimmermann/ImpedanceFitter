--- conflicted
+++ resolved
@@ -35,14 +35,9 @@
     # convert from percent
     stdA = 1e-2 * params["stdA"]
     stdPhi = 1e-2 * params["stdPhi"]
-<<<<<<< HEAD
+
     if not omega.size == Zdata.size:
         raise ValueError("Frequency and impedance array must have same length")
-=======
-    assert omega.size == Zdata.size, (
-        "Frequency and impedance array must have same length"
-    )
->>>>>>> 5f492ea7
     # standard deviation of real and imaginary part
     stdR = np.abs(Zdata) * stdA
     stdI = np.abs(Zdata) * (stdA + stdPhi) * np.angle(Zdata)
